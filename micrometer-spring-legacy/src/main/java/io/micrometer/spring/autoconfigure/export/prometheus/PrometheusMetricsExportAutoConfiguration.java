/**
 * Copyright 2017 Pivotal Software, Inc.
 * <p>
 * Licensed under the Apache License, Version 2.0 (the "License");
 * you may not use this file except in compliance with the License.
 * You may obtain a copy of the License at
 * <p>
 * http://www.apache.org/licenses/LICENSE-2.0
 * <p>
 * Unless required by applicable law or agreed to in writing, software
 * distributed under the License is distributed on an "AS IS" BASIS,
 * WITHOUT WARRANTIES OR CONDITIONS OF ANY KIND, either express or implied.
 * See the License for the specific language governing permissions and
 * limitations under the License.
 */
package io.micrometer.spring.autoconfigure.export.prometheus;

import io.micrometer.core.instrument.Clock;
import io.micrometer.prometheus.PrometheusConfig;
import io.micrometer.prometheus.PrometheusMeterRegistry;
import io.micrometer.spring.autoconfigure.CompositeMeterRegistryAutoConfiguration;
import io.micrometer.spring.autoconfigure.MetricsAutoConfiguration;
import io.micrometer.spring.autoconfigure.export.StringToDurationConverter;
import io.micrometer.spring.autoconfigure.export.simple.SimpleMetricsExportAutoConfiguration;
import io.micrometer.spring.export.prometheus.PrometheusPushGatewayManager;
import io.micrometer.spring.export.prometheus.PrometheusScrapeEndpoint;
import io.micrometer.spring.export.prometheus.PrometheusScrapeMvcEndpoint;
import io.prometheus.client.CollectorRegistry;
import io.prometheus.client.exporter.PushGateway;
import org.springframework.boot.actuate.autoconfigure.ManagementContextConfiguration;
import org.springframework.boot.actuate.condition.ConditionalOnEnabledEndpoint;
import org.springframework.boot.actuate.endpoint.AbstractEndpoint;
import org.springframework.boot.autoconfigure.AutoConfigureAfter;
import org.springframework.boot.autoconfigure.AutoConfigureBefore;
import org.springframework.boot.autoconfigure.condition.*;
import org.springframework.boot.context.properties.EnableConfigurationProperties;
import org.springframework.context.annotation.Bean;
import org.springframework.context.annotation.Configuration;
import org.springframework.context.annotation.Import;
import org.springframework.core.env.Environment;

import java.time.Duration;
import java.util.Map;

/**
 * Configuration for exporting metrics to Prometheus.
 *
 * @author Jon Schneider
<<<<<<< HEAD
 * @author David J. M. Karlsen
=======
 * @author Johnny Lim
>>>>>>> 30f6f48b
 */
@Configuration
@AutoConfigureBefore({CompositeMeterRegistryAutoConfiguration.class,
        SimpleMetricsExportAutoConfiguration.class})
@AutoConfigureAfter(MetricsAutoConfiguration.class)
@ConditionalOnBean(Clock.class)
@ConditionalOnClass(PrometheusMeterRegistry.class)
@ConditionalOnProperty(prefix = "management.metrics.export.prometheus", name = "enabled", havingValue = "true", matchIfMissing = true)
@EnableConfigurationProperties(PrometheusProperties.class)
@Import(StringToDurationConverter.class)
public class PrometheusMetricsExportAutoConfiguration {

    @Bean
    @ConditionalOnMissingBean
    public PrometheusConfig prometheusConfig(PrometheusProperties props) {
        return new PrometheusPropertiesConfigAdapter(props);
    }

    @Bean
    @ConditionalOnMissingBean
    public PrometheusMeterRegistry prometheusMeterRegistry(PrometheusConfig config, CollectorRegistry collectorRegistry,
                                                           Clock clock) {
        return new PrometheusMeterRegistry(config, collectorRegistry, clock);
    }

    @Bean
    @ConditionalOnMissingBean
    public CollectorRegistry collectorRegistry() {
        return new CollectorRegistry(true);
    }

    @ManagementContextConfiguration
    @ConditionalOnClass(AbstractEndpoint.class)
    public static class PrometheusScrapeEndpointConfiguration {
        @Bean
        public PrometheusScrapeEndpoint prometheusEndpoint(CollectorRegistry collectorRegistry) {
            return new PrometheusScrapeEndpoint(collectorRegistry);
        }

        @Bean
        @ConditionalOnEnabledEndpoint("prometheus")
        public PrometheusScrapeMvcEndpoint prometheusMvcEndpoint(PrometheusScrapeEndpoint delegate) {
            return new PrometheusScrapeMvcEndpoint(delegate);
        }
    }

    /**
     * Configuration for <a href="https://github.com/prometheus/pushgateway">Prometheus
     * Pushgateway</a>.
     */
    @Configuration
    @ConditionalOnClass(PushGateway.class)
    @ConditionalOnProperty(prefix = "management.metrics.export.prometheus.pushgateway", name = "enabled")
    public static class PrometheusPushGatewayConfiguration {

        /**
         * The fallback job name. We use 'spring' since there's a history of Prometheus
         * spring integration defaulting to that name from when Prometheus integration
         * didn't exist in Spring itself.
         */
        private static final String FALLBACK_JOB = "spring";

        @Bean
        @ConditionalOnMissingBean
        public PrometheusPushGatewayManager prometheusPushGatewayManager(
                CollectorRegistry collectorRegistry,
                PrometheusProperties prometheusProperties, Environment environment) {
            PrometheusProperties.Pushgateway properties = prometheusProperties
                    .getPushgateway();
            PushGateway pushGateway = new PushGateway(properties.getBaseUrl());
            Duration pushRate = properties.getPushRate();
            String job = getJob(properties, environment);
            Map<String, String> groupingKey = properties.getGroupingKey();
            PrometheusPushGatewayManager.ShutdownOperation shutdownOperation = properties.getShutdownOperation();
            return new PrometheusPushGatewayManager(pushGateway, collectorRegistry,
                    pushRate, job, groupingKey, shutdownOperation);
        }

        private String getJob(PrometheusProperties.Pushgateway properties,
                Environment environment) {
            String job = properties.getJob();
            job = (job != null) ? job
                    : environment.getProperty("spring.application.name");
            return (job != null) ? job : FALLBACK_JOB;
        }

    }

}<|MERGE_RESOLUTION|>--- conflicted
+++ resolved
@@ -46,11 +46,8 @@
  * Configuration for exporting metrics to Prometheus.
  *
  * @author Jon Schneider
-<<<<<<< HEAD
  * @author David J. M. Karlsen
-=======
  * @author Johnny Lim
->>>>>>> 30f6f48b
  */
 @Configuration
 @AutoConfigureBefore({CompositeMeterRegistryAutoConfiguration.class,
