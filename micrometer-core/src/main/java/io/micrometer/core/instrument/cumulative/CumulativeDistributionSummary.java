/*
 * Copyright 2017 VMware, Inc.
 *
 * Licensed under the Apache License, Version 2.0 (the "License");
 * you may not use this file except in compliance with the License.
 * You may obtain a copy of the License at
 *
 * https://www.apache.org/licenses/LICENSE-2.0
 *
 * Unless required by applicable law or agreed to in writing, software
 * distributed under the License is distributed on an "AS IS" BASIS,
 * WITHOUT WARRANTIES OR CONDITIONS OF ANY KIND, either express or implied.
 * See the License for the specific language governing permissions and
 * limitations under the License.
 */
package io.micrometer.core.instrument.cumulative;

import io.micrometer.core.instrument.AbstractDistributionSummary;
import io.micrometer.core.instrument.Clock;
import io.micrometer.core.instrument.Measurement;
import io.micrometer.core.instrument.Statistic;
import io.micrometer.core.instrument.distribution.DistributionStatisticConfig;
import io.micrometer.core.instrument.distribution.Histogram;
import io.micrometer.core.instrument.distribution.TimeWindowMax;

import java.util.Arrays;
import java.util.concurrent.atomic.DoubleAdder;
import java.util.concurrent.atomic.LongAdder;

/**
 * Cumulative distribution summary.
 *
 * @author Clint Checketts
 * @author Vladimir Bukhtoyarov
 * @author Jon Schneider
 */
public class CumulativeDistributionSummary extends AbstractDistributionSummary {

    private final LongAdder count;

    private final DoubleAdder total;

    private final TimeWindowMax max;

    @Deprecated
    public CumulativeDistributionSummary(Id id, Clock clock, DistributionStatisticConfig distributionStatisticConfig,
            double scale) {
        this(id, clock, distributionStatisticConfig, scale, false);
    }

    public CumulativeDistributionSummary(Id id, Clock clock, DistributionStatisticConfig distributionStatisticConfig,
            double scale, boolean supportsAggregablePercentiles) {
<<<<<<< HEAD
        this(id, clock, distributionStatisticConfig, scale, AbstractDistributionSummary.defaultHistogram(clock,
                distributionStatisticConfig, supportsAggregablePercentiles));
    }

    /**
     * Creates a {@code CumulativeDistributionSummary} instance.
     * @param id meter ID
     * @param clock clock
     * @param distributionStatisticConfig distribution statistic configuration
     * @param scale scale
     * @param histogram histogram
     * @since 1.11.0
     */
    protected CumulativeDistributionSummary(Id id, Clock clock, DistributionStatisticConfig distributionStatisticConfig,
            double scale, Histogram histogram) {
        super(id, scale, histogram);
        this.count = new AtomicLong();
=======
        super(id, clock, distributionStatisticConfig, scale, supportsAggregablePercentiles);
        this.count = new LongAdder();
>>>>>>> f30a9d45
        this.total = new DoubleAdder();
        this.max = new TimeWindowMax(clock, distributionStatisticConfig);
    }

    @Override
    protected void recordNonNegative(double amount) {
        count.increment();
        total.add(amount);
        max.record(amount);
    }

    @Override
    public long count() {
        return count.longValue();
    }

    @Override
    public double totalAmount() {
        return total.sum();
    }

    @Override
    public double max() {
        return max.poll();
    }

    @Override
    public Iterable<Measurement> measure() {
        return Arrays.asList(new Measurement(() -> (double) count(), Statistic.COUNT),
                new Measurement(this::totalAmount, Statistic.TOTAL), new Measurement(this::max, Statistic.MAX));
    }

}<|MERGE_RESOLUTION|>--- conflicted
+++ resolved
@@ -50,7 +50,6 @@
 
     public CumulativeDistributionSummary(Id id, Clock clock, DistributionStatisticConfig distributionStatisticConfig,
             double scale, boolean supportsAggregablePercentiles) {
-<<<<<<< HEAD
         this(id, clock, distributionStatisticConfig, scale, AbstractDistributionSummary.defaultHistogram(clock,
                 distributionStatisticConfig, supportsAggregablePercentiles));
     }
@@ -67,11 +66,7 @@
     protected CumulativeDistributionSummary(Id id, Clock clock, DistributionStatisticConfig distributionStatisticConfig,
             double scale, Histogram histogram) {
         super(id, scale, histogram);
-        this.count = new AtomicLong();
-=======
-        super(id, clock, distributionStatisticConfig, scale, supportsAggregablePercentiles);
         this.count = new LongAdder();
->>>>>>> f30a9d45
         this.total = new DoubleAdder();
         this.max = new TimeWindowMax(clock, distributionStatisticConfig);
     }
