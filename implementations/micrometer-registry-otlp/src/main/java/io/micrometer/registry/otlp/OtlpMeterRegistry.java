--- conflicted
+++ resolved
@@ -97,20 +97,6 @@
 
             try {
                 ExportMetricsServiceRequest request = ExportMetricsServiceRequest.newBuilder()
-<<<<<<< HEAD
-                        .addResourceMetrics(ResourceMetrics.newBuilder().setResource(this.resource)
-                                .addScopeMetrics(ScopeMetrics.newBuilder()
-                                        // we don't have instrumentation library/version
-                                        // attached to meters; leave unknown for now
-                                        // .setScope(InstrumentationScope.newBuilder().setName("").setVersion("").build())
-                                        .addAllMetrics(metrics).build())
-                                .build())
-                        .build();
-                HttpSender.Request.Builder httpRequest = this.httpSender.post(this.config.url())
-                        .withContent("application/x-protobuf", request.toByteArray());
-                this.config.headers().forEach(httpRequest::withHeader);
-                httpRequest.send();
-=======
                     .addResourceMetrics(ResourceMetrics.newBuilder()
                         .setResource(this.resource)
                         .addScopeMetrics(ScopeMetrics.newBuilder()
@@ -121,10 +107,10 @@
                             .build())
                         .build())
                     .build();
-                this.httpSender.post(this.config.url())
-                    .withContent("application/x-protobuf", request.toByteArray())
-                    .send();
->>>>>>> 221191ad
+                HttpSender.Request.Builder httpRequest = this.httpSender.post(this.config.url())
+                    .withContent("application/x-protobuf", request.toByteArray());
+                this.config.headers().forEach(httpRequest::withHeader);
+                httpRequest.send();
             }
             catch (Throwable e) {
                 logger.warn("Failed to publish metrics to OTLP receiver", e);
