/**
 * Copyright 2017 Pivotal Software, Inc.
 * <p>
 * Licensed under the Apache License, Version 2.0 (the "License");
 * you may not use this file except in compliance with the License.
 * You may obtain a copy of the License at
 * <p>
 * https://www.apache.org/licenses/LICENSE-2.0
 * <p>
 * Unless required by applicable law or agreed to in writing, software
 * distributed under the License is distributed on an "AS IS" BASIS,
 * WITHOUT WARRANTIES OR CONDITIONS OF ANY KIND, either express or implied.
 * See the License for the specific language governing permissions and
 * limitations under the License.
 */
package io.micrometer.elastic;

import io.micrometer.core.instrument.*;
import io.micrometer.core.instrument.step.StepMeterRegistry;
import io.micrometer.core.instrument.util.MeterPartition;
import io.micrometer.core.instrument.util.NamedThreadFactory;
import io.micrometer.core.instrument.util.TimeUtils;
import io.micrometer.core.ipc.http.HttpSender;
import io.micrometer.core.ipc.http.HttpUrlConnectionSender;
import io.micrometer.core.lang.NonNull;
import org.slf4j.Logger;
import org.slf4j.LoggerFactory;

import java.time.Instant;
import java.time.ZoneOffset;
import java.time.ZonedDateTime;
import java.time.format.DateTimeFormatter;
import java.util.ArrayList;
import java.util.Date;
import java.util.List;
import java.util.Optional;
import java.util.concurrent.ThreadFactory;
import java.util.concurrent.TimeUnit;
import java.util.function.Consumer;
import java.util.regex.Matcher;
import java.util.regex.Pattern;

import static io.micrometer.core.instrument.util.StringEscapeUtils.escapeJson;
import static java.util.stream.Collectors.joining;

/**
 * {@link MeterRegistry} for Elasticsearch.
 *
 * @author Nicolas Portmann
 * @author Jon Schneider
 * @author Johnny Lim
 * @since 1.1.0
 */
public class ElasticMeterRegistry extends StepMeterRegistry {
    private static final ThreadFactory DEFAULT_THREAD_FACTORY = new NamedThreadFactory("elastic-metrics-publisher");
    static final DateTimeFormatter TIMESTAMP_FORMATTER = DateTimeFormatter.ISO_INSTANT;
    private static final String ES_METRICS_TEMPLATE = "/_template/metrics_template";
    private static final String TEMPLATE_BODY = "{\"template\":\"metrics*\",\"mappings\":{\"_default_\":{\"_all\":{\"enabled\":false},\"properties\":{"
            + "\"name\":{\"type\":\"keyword\"},"
            + "\"count\":{\"type\":\"double\"},"
            + "\"value\":{\"type\":\"double\"},"
            + "\"sum\":{\"type\":\"double\"},"
            + "\"mean\":{\"type\":\"double\"},"
            + "\"duration\":{\"type\":\"double\"},"
            + "\"max\":{\"type\":\"double\"},"
            + "\"total\":{\"type\":\"double\"},"
            + "\"unknown\":{\"type\":\"double\"},"
            + "\"active\":{\"type\":\"double\"}"
            + "}}}}";
    private static final String ERROR_RESPONSE_BODY_SIGNATURE = "\"errors\":true";
    private static final Pattern STATUS_CREATED_PATTERN = Pattern.compile("\"status\":201");

    private final Logger logger = LoggerFactory.getLogger(ElasticMeterRegistry.class);

    private final ElasticConfig config;
    private final HttpSender httpClient;

    private final DateTimeFormatter indexDateFormatter;

    private final String indexLine;

    private volatile boolean checkedForIndexTemplate = false;

    @SuppressWarnings("deprecation")
    public ElasticMeterRegistry(ElasticConfig config, Clock clock) {
        this(config, clock, DEFAULT_THREAD_FACTORY,
                new HttpUrlConnectionSender(config.connectTimeout(), config.readTimeout()));
    }

    private ElasticMeterRegistry(ElasticConfig config, Clock clock, ThreadFactory threadFactory, HttpSender httpClient) {
        super(config, clock);
        config().namingConvention(new ElasticNamingConvention());
        this.config = config;
        indexDateFormatter = DateTimeFormatter.ofPattern(config.indexDateFormat());
        this.httpClient = httpClient;
        start(threadFactory);
        if (config.pipeline() != null && !config.pipeline().isEmpty()) {
            indexLine = "{ \"index\" : {\"pipeline\":\"" + config.pipeline() + "\"} }\n";
        } else {
            indexLine = "{ \"index\" : {} }\n";
        }
    }

    public static Builder builder(ElasticConfig config) {
        return new Builder(config);
    }

    @Override
    public void start(ThreadFactory threadFactory) {
        if (config.enabled()) {
            logger.info("publishing metrics to elastic every " + TimeUtils.format(config.step()));
        }
        super.start(threadFactory);
    }

    private void createIndexTemplateIfNeeded() {
        if (checkedForIndexTemplate || !config.autoCreateIndex()) {
            return;
        }

        try {
            if (httpClient
                    .head(config.host() + ES_METRICS_TEMPLATE)
                    .withBasicAuthentication(config.userName(), config.password())
                    .send()
                    .onError(response -> {
                        if (response.code() != 404) {
                            logger.error("could not create index in elastic (HTTP {}): {}", response.code(), response.body());
                        }
                    })
                    .isSuccessful()) {
                checkedForIndexTemplate = true;
                logger.debug("metrics template already exists");
                return;
            }

            httpClient.put(config.host() + ES_METRICS_TEMPLATE)
                    .withBasicAuthentication(config.userName(), config.password())
                    .withJsonContent(TEMPLATE_BODY)
                    .send()
                    .onError(response -> logger.error("failed to add metrics template to elastic: {}", response.body()));
        } catch (Throwable e) {
            logger.error("could not create index in elastic", e);
            return;
        }

        checkedForIndexTemplate = true;
    }

    @Override
    protected void publish() {
        createIndexTemplateIfNeeded();

        for (List<Meter> batch : MeterPartition.partition(this, config.batchSize())) {
            try {
                String requestBody = batch.stream()
                        .map(m -> m.match(
                                this::writeGauge,
                                this::writeCounter,
                                this::writeTimer,
                                this::writeSummary,
                                this::writeLongTaskTimer,
                                this::writeTimeGauge,
                                this::writeFunctionCounter,
                                this::writeFunctionTimer,
                                this::writeMeter))
                        .filter(Optional::isPresent)
                        .map(Optional::get)
                        .collect(joining("\n", "", "\n"));
                httpClient
                        .post(config.host() + "/" + indexName() + "/doc/_bulk")
                        .withBasicAuthentication(config.userName(), config.password())
                        .withJsonContent(requestBody)
                        .send()
                        .onSuccess(response -> {
                            int numberOfSentItems = batch.size();
                            String responseBody = response.body();
                            if (responseBody.contains(ERROR_RESPONSE_BODY_SIGNATURE)) {
                                int numberOfCreatedItems = countCreatedItems(responseBody);
                                logger.debug("failed metrics payload: {}", requestBody);
                                logger.error("failed to send metrics to elastic (sent {} metrics but created {} metrics): {}",
                                        numberOfSentItems, numberOfCreatedItems, responseBody);
                            } else {
                                logger.debug("successfully sent {} metrics to elastic", numberOfSentItems);
                            }
                        })
                        .onError(response -> {
                            logger.debug("failed metrics payload: {}", requestBody);
                            logger.error("failed to send metrics to elastic: {}", response.body());
                        });
            } catch (Throwable e) {
                logger.error("failed to send metrics to elastic", e);
            }
        }
    }

    // VisibleForTesting
<<<<<<< HEAD
    String indexName() {
=======
    static int countCreatedItems(String responseBody) {
        Matcher matcher = STATUS_CREATED_PATTERN.matcher(responseBody);
        int count = 0;
        while (matcher.find()) {
            count++;
        }
        return count;
    }

    private String indexName() {
>>>>>>> de39a249
        ZonedDateTime dt = ZonedDateTime.ofInstant(new Date(config().clock().wallTime()).toInstant(), ZoneOffset.UTC);
        return config.index() + config.indexDateSeparator() + indexDateFormatter.format(dt);
    }

    // VisibleForTesting
    Optional<String> writeCounter(Counter counter) {
        return writeCounter(counter, counter.count());
    }

    // VisibleForTesting
    Optional<String> writeFunctionCounter(FunctionCounter counter) {
        return writeCounter(counter, counter.count());
    }

    private Optional<String> writeCounter(Meter meter, Double value) {
        if (Double.isFinite(value)) {
            return Optional.of(writeDocument(meter, builder -> {
                builder.append(",\"count\":").append(value);
            }));
        }
        return Optional.empty();
    }

    // VisibleForTesting
    Optional<String> writeGauge(Gauge gauge) {
        Double value = gauge.value();
        if (Double.isFinite(value)) {
            return Optional.of(writeDocument(gauge, builder -> {
                builder.append(",\"value\":").append(value);
            }));
        }
        return Optional.empty();
    }

    // VisibleForTesting
    Optional<String> writeTimeGauge(TimeGauge gauge) {
        Double value = gauge.value(getBaseTimeUnit());
        if (Double.isFinite(value)) {
            return Optional.of(writeDocument(gauge, builder -> {
                builder.append(",\"value\":").append(value);
            }));
        }
        return Optional.empty();
    }

    // VisibleForTesting
    Optional<String> writeFunctionTimer(FunctionTimer timer) {
        return Optional.of(writeDocument(timer, builder -> {
            builder.append(",\"count\":").append(timer.count());
            builder.append(",\"sum\" :").append(timer.totalTime(getBaseTimeUnit()));
            builder.append(",\"mean\":").append(timer.mean(getBaseTimeUnit()));
        }));
    }

    // VisibleForTesting
    Optional<String> writeLongTaskTimer(LongTaskTimer timer) {
        return Optional.of(writeDocument(timer, builder -> {
            builder.append(",\"activeTasks\":").append(timer.activeTasks());
            builder.append(",\"duration\":").append(timer.duration(getBaseTimeUnit()));
        }));
    }

    // VisibleForTesting
    Optional<String> writeTimer(Timer timer) {
        return Optional.of(writeDocument(timer, builder -> {
            builder.append(",\"count\":").append(timer.count());
            builder.append(",\"sum\":").append(timer.totalTime(getBaseTimeUnit()));
            builder.append(",\"mean\":").append(timer.mean(getBaseTimeUnit()));
            builder.append(",\"max\":").append(timer.max(getBaseTimeUnit()));
        }));
    }

    // VisibleForTesting
    Optional<String> writeSummary(DistributionSummary summary) {
        summary.takeSnapshot();
        return Optional.of(writeDocument(summary, builder -> {
            builder.append(",\"count\":").append(summary.count());
            builder.append(",\"sum\":").append(summary.totalAmount());
            builder.append(",\"mean\":").append(summary.mean());
            builder.append(",\"max\":").append(summary.max());
        }));
    }

    // VisibleForTesting
    Optional<String> writeMeter(Meter meter) {
        Iterable<Measurement> measurements = meter.measure();
        List<String> names = new ArrayList<>();
        // Snapshot values should be used throughout this method as there are chances for values to be changed in-between.
        List<Double> values = new ArrayList<>();
        for (Measurement measurement : measurements) {
            double value = measurement.getValue();
            if (!Double.isFinite(value)) {
                continue;
            }
            names.add(measurement.getStatistic().getTagValueRepresentation());
            values.add(value);
        }
        if (names.isEmpty()) {
            return Optional.empty();
        }
        return Optional.of(writeDocument(meter, builder -> {
            for (int i = 0; i < names.size(); i++) {
                builder.append(",\"").append(names.get(i)).append("\":\"").append(values.get(i)).append("\"");
            }
        }));
    }

    // VisibleForTesting
    String writeDocument(Meter meter, Consumer<StringBuilder> consumer) {
        StringBuilder sb = new StringBuilder(indexLine);
        String timestamp = TIMESTAMP_FORMATTER.format(Instant.ofEpochMilli(config().clock().wallTime()));
        String name = getConventionName(meter.getId());
        String type = meter.getId().getType().toString().toLowerCase();
        sb.append("{\"").append(config.timestampFieldName()).append("\":\"").append(timestamp).append('"')
                .append(",\"name\":\"").append(escapeJson(name)).append('"')
                .append(",\"type\":\"").append(type).append('"');

        List<Tag> tags = getConventionTags(meter.getId());
        for (Tag tag : tags) {
            sb.append(",\"").append(escapeJson(tag.getKey())).append("\":\"")
                    .append(escapeJson(tag.getValue())).append('"');
        }

        consumer.accept(sb);
        sb.append("}");

        return sb.toString();
    }

    @Override
    @NonNull
    protected TimeUnit getBaseTimeUnit() {
        return TimeUnit.MILLISECONDS;
    }

    public static class Builder {
        private final ElasticConfig config;

        private Clock clock = Clock.SYSTEM;
        private ThreadFactory threadFactory = DEFAULT_THREAD_FACTORY;
        private HttpSender httpClient;

        @SuppressWarnings("deprecation")
        Builder(ElasticConfig config) {
            this.config = config;
            this.httpClient = new HttpUrlConnectionSender(config.connectTimeout(), config.readTimeout());
        }

        public Builder clock(Clock clock) {
            this.clock = clock;
            return this;
        }

        public Builder threadFactory(ThreadFactory threadFactory) {
            this.threadFactory = threadFactory;
            return this;
        }

        public Builder httpClient(HttpSender httpClient) {
            this.httpClient = httpClient;
            return this;
        }

        public ElasticMeterRegistry build() {
            return new ElasticMeterRegistry(config, clock, threadFactory, httpClient);
        }
    }
}<|MERGE_RESOLUTION|>--- conflicted
+++ resolved
@@ -195,9 +195,6 @@
     }
 
     // VisibleForTesting
-<<<<<<< HEAD
-    String indexName() {
-=======
     static int countCreatedItems(String responseBody) {
         Matcher matcher = STATUS_CREATED_PATTERN.matcher(responseBody);
         int count = 0;
@@ -207,8 +204,8 @@
         return count;
     }
 
-    private String indexName() {
->>>>>>> de39a249
+    // VisibleForTesting
+    String indexName() {
         ZonedDateTime dt = ZonedDateTime.ofInstant(new Date(config().clock().wallTime()).toInstant(), ZoneOffset.UTC);
         return config.index() + config.indexDateSeparator() + indexDateFormatter.format(dt);
     }
