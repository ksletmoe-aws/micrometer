/*
 * Copyright 2017 VMware, Inc.
 *
 * Licensed under the Apache License, Version 2.0 (the "License");
 * you may not use this file except in compliance with the License.
 * You may obtain a copy of the License at
 *
 * https://www.apache.org/licenses/LICENSE-2.0
 *
 * Unless required by applicable law or agreed to in writing, software
 * distributed under the License is distributed on an "AS IS" BASIS,
 * WITHOUT WARRANTIES OR CONDITIONS OF ANY KIND, either express or implied.
 * See the License for the specific language governing permissions and
 * limitations under the License.
 */
package io.micrometer.elastic;

import io.micrometer.core.Issue;
import io.micrometer.core.instrument.*;
import org.junit.jupiter.api.Test;

import java.time.Instant;
import java.util.Arrays;
import java.util.List;
import java.util.concurrent.TimeUnit;

import static org.assertj.core.api.Assertions.assertThat;

/**
 * Tests for {@link ElasticMeterRegistry}.
 *
 * @author Jon Schneider
 * @author Alexander Reelsen
 * @author Fabian Koehler
 * @author Johnny Lim
 */
class ElasticMeterRegistryTest {

    private final MockClock clock = new MockClock();

    private final ElasticConfig config = ElasticConfig.DEFAULT;

    private final ElasticMeterRegistry registry = new ElasticMeterRegistry(config, clock);

    @Test
    void timestampFormat() {
        assertThat(ElasticMeterRegistry.TIMESTAMP_FORMATTER.format(Instant.ofEpochMilli(1)))
                .contains("1970-01-01T00:00:00.001Z");
    }

    @Test
    void writeTimer() {
        Timer timer = Timer.builder("myTimer").register(registry);
<<<<<<< HEAD
        assertThat(registry.writeTimer(timer)).contains("{ \"create\" : {} }\n{\"@timestamp\":\"1970-01-01T00:00:00.001Z\",\"name\":\"myTimer\",\"type\":\"timer\",\"count\":0,\"sum\":0.0,\"mean\":0.0,\"max\":0.0}");
=======
        assertThat(registry.writeTimer(timer)).contains(
                "{ \"index\" : {} }\n{\"@timestamp\":\"1970-01-01T00:00:00.001Z\",\"name\":\"myTimer\",\"type\":\"timer\",\"count\":0,\"sum\":0.0,\"mean\":0.0,\"max\":0.0}");
>>>>>>> 312eddf6
    }

    @Test
    void writeCounter() {
        Counter counter = Counter.builder("myCounter").register(registry);
        counter.increment();
        clock.add(config.step());
<<<<<<< HEAD
        assertThat(registry.writeCounter(counter))
                .contains("{ \"create\" : {} }\n{\"@timestamp\":\"1970-01-01T00:01:00.001Z\",\"name\":\"myCounter\",\"type\":\"counter\",\"count\":1.0}");
=======
        assertThat(registry.writeCounter(counter)).contains(
                "{ \"index\" : {} }\n{\"@timestamp\":\"1970-01-01T00:01:00.001Z\",\"name\":\"myCounter\",\"type\":\"counter\",\"count\":1.0}");
>>>>>>> 312eddf6
    }

    @Test
    void writeFunctionCounter() {
        FunctionCounter counter = FunctionCounter.builder("myCounter", 123.0, Number::doubleValue).register(registry);
        clock.add(config.step());
<<<<<<< HEAD
        assertThat(registry.writeFunctionCounter(counter))
                .contains("{ \"create\" : {} }\n{\"@timestamp\":\"1970-01-01T00:01:00.001Z\",\"name\":\"myCounter\",\"type\":\"counter\",\"count\":123.0}");
=======
        assertThat(registry.writeFunctionCounter(counter)).contains(
                "{ \"index\" : {} }\n{\"@timestamp\":\"1970-01-01T00:01:00.001Z\",\"name\":\"myCounter\",\"type\":\"counter\",\"count\":123.0}");
>>>>>>> 312eddf6
    }

    @Test
    void nanFunctionCounterShouldNotBeWritten() {
        FunctionCounter counter = FunctionCounter.builder("myCounter", Double.NaN, Number::doubleValue)
                .register(registry);
        clock.add(config.step());
        assertThat(registry.writeFunctionCounter(counter)).isEmpty();
    }

    @Test
    void nanFunctionTimerShouldNotBeWritten() {
        FunctionTimer timer = FunctionTimer
                .builder("myFunctionTimer", Double.NaN, Number::longValue, Number::doubleValue, TimeUnit.MILLISECONDS)
                .register(registry);
        clock.add(config.step());
        assertThat(registry.writeFunctionTimer(timer)).isEmpty();
    }

    @Test
    void writeGauge() {
        Gauge gauge = Gauge.builder("myGauge", 123.0, Number::doubleValue).register(registry);
<<<<<<< HEAD
        assertThat(registry.writeGauge(gauge))
                .contains("{ \"create\" : {} }\n{\"@timestamp\":\"1970-01-01T00:00:00.001Z\",\"name\":\"myGauge\",\"type\":\"gauge\",\"value\":123.0}");
=======
        assertThat(registry.writeGauge(gauge)).contains(
                "{ \"index\" : {} }\n{\"@timestamp\":\"1970-01-01T00:00:00.001Z\",\"name\":\"myGauge\",\"type\":\"gauge\",\"value\":123.0}");
>>>>>>> 312eddf6
    }

    @Test
    void writeTimeGauge() {
<<<<<<< HEAD
        TimeGauge gauge = TimeGauge.builder("myGauge", 123.0, TimeUnit.MILLISECONDS, Number::doubleValue).register(registry);
        assertThat(registry.writeTimeGauge(gauge))
                .contains("{ \"create\" : {} }\n{\"@timestamp\":\"1970-01-01T00:00:00.001Z\",\"name\":\"myGauge\",\"type\":\"gauge\",\"value\":123.0}");
=======
        TimeGauge gauge = TimeGauge.builder("myGauge", 123.0, TimeUnit.MILLISECONDS, Number::doubleValue)
                .register(registry);
        assertThat(registry.writeTimeGauge(gauge)).contains(
                "{ \"index\" : {} }\n{\"@timestamp\":\"1970-01-01T00:00:00.001Z\",\"name\":\"myGauge\",\"type\":\"gauge\",\"value\":123.0}");
>>>>>>> 312eddf6
    }

    @Test
    void writeLongTaskTimer() {
        LongTaskTimer timer = LongTaskTimer.builder("longTaskTimer").register(registry);
<<<<<<< HEAD
        assertThat(registry.writeLongTaskTimer(timer))
                .contains("{ \"create\" : {} }\n{\"@timestamp\":\"1970-01-01T00:00:00.001Z\",\"name\":\"longTaskTimer\",\"type\":\"long_task_timer\",\"activeTasks\":0,\"duration\":0.0}");
=======
        assertThat(registry.writeLongTaskTimer(timer)).contains(
                "{ \"index\" : {} }\n{\"@timestamp\":\"1970-01-01T00:00:00.001Z\",\"name\":\"longTaskTimer\",\"type\":\"long_task_timer\",\"activeTasks\":0,\"duration\":0.0}");
>>>>>>> 312eddf6
    }

    @Test
    void writeSummary() {
        DistributionSummary summary = DistributionSummary.builder("summary").register(registry);
        summary.record(123);
        summary.record(456);
        clock.add(config.step());
<<<<<<< HEAD
        assertThat(registry.writeSummary(summary))
                .contains("{ \"create\" : {} }\n{\"@timestamp\":\"1970-01-01T00:01:00.001Z\",\"name\":\"summary\",\"type\":\"distribution_summary\",\"count\":2,\"sum\":579.0,\"mean\":289.5,\"max\":456.0}");
=======
        assertThat(registry.writeSummary(summary)).contains(
                "{ \"index\" : {} }\n{\"@timestamp\":\"1970-01-01T00:01:00.001Z\",\"name\":\"summary\",\"type\":\"distribution_summary\",\"count\":2,\"sum\":579.0,\"mean\":289.5,\"max\":456.0}");
>>>>>>> 312eddf6
    }

    @Test
    void writeMeter() {
        Timer timer = Timer.builder("myTimer").register(registry);
<<<<<<< HEAD
        assertThat(registry.writeMeter(timer))
                .contains("{ \"create\" : {} }\n{\"@timestamp\":\"1970-01-01T00:00:00.001Z\",\"name\":\"myTimer\",\"type\":\"timer\",\"count\":\"0.0\",\"total\":\"0.0\",\"max\":\"0.0\"}");
=======
        assertThat(registry.writeMeter(timer)).contains(
                "{ \"index\" : {} }\n{\"@timestamp\":\"1970-01-01T00:00:00.001Z\",\"name\":\"myTimer\",\"type\":\"timer\",\"count\":\"0.0\",\"total\":\"0.0\",\"max\":\"0.0\"}");
>>>>>>> 312eddf6
    }

    @Test
    void writeMeterWhenCustomMeterHasOnlyNonFiniteValuesShouldNotBeWritten() {
        Measurement measurement1 = new Measurement(() -> Double.POSITIVE_INFINITY, Statistic.VALUE);
        Measurement measurement2 = new Measurement(() -> Double.NEGATIVE_INFINITY, Statistic.VALUE);
        Measurement measurement3 = new Measurement(() -> Double.NaN, Statistic.VALUE);
        List<Measurement> measurements = Arrays.asList(measurement1, measurement2, measurement3);
        Meter meter = Meter.builder("my.meter", Meter.Type.GAUGE, measurements).register(this.registry);
        assertThat(registry.writeMeter(meter)).isNotPresent();
    }

    @Test
    void writeMeterWhenCustomMeterHasMixedFiniteAndNonFiniteValuesShouldSkipOnlyNonFiniteValues() {
        Measurement measurement1 = new Measurement(() -> Double.POSITIVE_INFINITY, Statistic.VALUE);
        Measurement measurement2 = new Measurement(() -> Double.NEGATIVE_INFINITY, Statistic.VALUE);
        Measurement measurement3 = new Measurement(() -> Double.NaN, Statistic.VALUE);
        Measurement measurement4 = new Measurement(() -> 1d, Statistic.VALUE);
        Measurement measurement5 = new Measurement(() -> 2d, Statistic.VALUE);
        List<Measurement> measurements = Arrays.asList(measurement1, measurement2, measurement3, measurement4,
                measurement5);
        Meter meter = Meter.builder("my.meter", Meter.Type.GAUGE, measurements).register(this.registry);
<<<<<<< HEAD
        assertThat(registry.writeMeter(meter)).contains("{ \"create\" : {} }\n" +
                "{\"@timestamp\":\"1970-01-01T00:00:00.001Z\",\"name\":\"my_meter\",\"type\":\"gauge\",\"value\":\"1.0\",\"value\":\"2.0\"}");
=======
        assertThat(registry.writeMeter(meter)).contains("{ \"index\" : {} }\n"
                + "{\"@timestamp\":\"1970-01-01T00:00:00.001Z\",\"name\":\"my_meter\",\"type\":\"gauge\",\"value\":\"1.0\",\"value\":\"2.0\"}");
>>>>>>> 312eddf6
    }

    @Test
    void writeTags() {
        Counter counter = Counter.builder("myCounter").tag("foo", "bar").tag("spam", "eggs").register(registry);
        counter.increment();
        clock.add(config.step());
<<<<<<< HEAD
        assertThat(registry.writeCounter(counter)).contains("{ \"create\" : {} }\n" +
                "{\"@timestamp\":\"1970-01-01T00:01:00.001Z\",\"name\":\"myCounter\",\"type\":\"counter\",\"foo\":\"bar\",\"spam\":\"eggs\",\"count\":1.0}");
=======
        assertThat(registry.writeCounter(counter)).contains("{ \"index\" : {} }\n"
                + "{\"@timestamp\":\"1970-01-01T00:01:00.001Z\",\"name\":\"myCounter\",\"type\":\"counter\",\"foo\":\"bar\",\"spam\":\"eggs\",\"count\":1.0}");
>>>>>>> 312eddf6
    }

    @Issue("#497")
    @Test
    void nullGauge() {
        Gauge g = Gauge.builder("gauge", null, o -> 1).register(registry);
        assertThat(registry.writeGauge(g)).isNotPresent();

        TimeGauge tg = TimeGauge.builder("time.gauge", null, TimeUnit.MILLISECONDS, o -> 1).register(registry);
        assertThat(registry.writeTimeGauge(tg)).isNotPresent();
    }

    @Issue("#498")
    @Test
    void wholeCountIsReportedWithDecimal() {
        Counter c = Counter.builder("counter").register(registry);
        c.increment(10);
        clock.add(config.step());
<<<<<<< HEAD
        assertThat(registry.writeCounter(c)).contains("{ \"create\" : {} }\n" +
                "{\"@timestamp\":\"1970-01-01T00:01:00.001Z\",\"name\":\"counter\",\"type\":\"counter\",\"count\":10.0}");
=======
        assertThat(registry.writeCounter(c)).contains("{ \"index\" : {} }\n"
                + "{\"@timestamp\":\"1970-01-01T00:01:00.001Z\",\"name\":\"counter\",\"type\":\"counter\",\"count\":10.0}");
>>>>>>> 312eddf6
    }

    @Issue("#1134")
    @Test
    void infinityGaugeShouldNotBeWritten() {
        Gauge gauge = Gauge.builder("myGauge", Double.NEGATIVE_INFINITY, Number::doubleValue).register(registry);
        assertThat(registry.writeGauge(gauge)).isNotPresent();
    }

    @Issue("#1134")
    @Test
    void infinityTimeGaugeShouldNotBeWritten() {
        TimeGauge gauge = TimeGauge
                .builder("myGauge", Double.NEGATIVE_INFINITY, TimeUnit.MILLISECONDS, Number::doubleValue)
                .register(registry);
        assertThat(registry.writeTimeGauge(gauge)).isNotPresent();
    }

    @Test
    void countCreatedItems() {
        String responseBody = "{\"took\":254,\"errors\":true,\"items\":[{\"index\":{\"_index\":\"metrics-2019-05\",\"_type\":\"doc\",\"_id\":\"RL9-vGoBVqC16kvPZ54V\",\"_version\":1,\"result\":\"created\",\"_shards\":{\"total\":2,\"successful\":1,\"failed\":0},\"_seq_no\":0,\"_primary_term\":1,\"status\":201}},{\"index\":{\"_index\":\"metrics-2019-05\",\"_type\":\"doc\",\"_id\":\"Rb9-vGoBVqC16kvPZ54V\",\"_version\":1,\"result\":\"created\",\"_shards\":{\"total\":2,\"successful\":1,\"failed\":0},\"_seq_no\":0,\"_primary_term\":1,\"status\":201}},{\"index\":{\"_index\":\"metrics-2019-05\",\"_type\":\"doc\",\"_id\":\"Rr9-vGoBVqC16kvPZ54V\",\"_version\":1,\"result\":\"created\",\"_shards\":{\"total\":2,\"successful\":1,\"failed\":0},\"_seq_no\":0,\"_primary_term\":1,\"status\":201}},{\"index\":{\"_index\":\"metrics-2019-05\",\"_type\":\"doc\",\"_id\":\"R79-vGoBVqC16kvPZ54V\",\"_version\":1,\"result\":\"created\",\"_shards\":{\"total\":2,\"successful\":1,\"failed\":0},\"_seq_no\":1,\"_primary_term\":1,\"status\":201}},{\"index\":{\"_index\":\"metrics-2019-05\",\"_type\":\"doc\",\"_id\":\"SL9-vGoBVqC16kvPZ54V\",\"_version\":1,\"result\":\"created\",\"_shards\":{\"total\":2,\"successful\":1,\"failed\":0},\"_seq_no\":2,\"_primary_term\":1,\"status\":201}},{\"index\":{\"_index\":\"metrics-2019-05\",\"_type\":\"doc\",\"_id\":\"Sb9-vGoBVqC16kvPZ54V\",\"_version\":1,\"result\":\"created\",\"_shards\":{\"total\":2,\"successful\":1,\"failed\":0},\"_seq_no\":0,\"_primary_term\":1,\"status\":201}},{\"index\":{\"_index\":\"metrics-2019-05\",\"_type\":\"doc\",\"_id\":\"Sr9-vGoBVqC16kvPZ54V\",\"_version\":1,\"result\":\"created\",\"_shards\":{\"total\":2,\"successful\":1,\"failed\":0},\"_seq_no\":3,\"_primary_term\":1,\"status\":201}},{\"index\":{\"_index\":\"metrics-2019-05\",\"_type\":\"doc\",\"_id\":\"S79-vGoBVqC16kvPZ54V\",\"_version\":1,\"result\":\"created\",\"_shards\":{\"total\":2,\"successful\":1,\"failed\":0},\"_seq_no\":1,\"_primary_term\":1,\"status\":201}},{\"index\":{\"_index\":\"metrics-2019-05\",\"_type\":\"doc\",\"_id\":\"TL9-vGoBVqC16kvPZ54V\",\"_version\":1,\"result\":\"created\",\"_shards\":{\"total\":2,\"successful\":1,\"failed\":0},\"_seq_no\":4,\"_primary_term\":1,\"status\":201}},{\"index\":{\"_index\":\"metrics-2019-05\",\"_type\":\"doc\",\"_id\":\"Tb9-vGoBVqC16kvPZ54V\",\"_version\":1,\"result\":\"created\",\"_shards\":{\"total\":2,\"successful\":1,\"failed\":0},\"_seq_no\":5,\"_primary_term\":1,\"status\":201}},{\"index\":{\"_index\":\"metrics-2019-05\",\"_type\":\"doc\",\"_id\":\"Tr9-vGoBVqC16kvPZ54V\",\"_version\":1,\"result\":\"created\",\"_shards\":{\"total\":2,\"successful\":1,\"failed\":0},\"_seq_no\":1,\"_primary_term\":1,\"status\":201}},{\"index\":{\"_index\":\"metrics-2019-05\",\"_type\":\"doc\",\"_id\":\"T79-vGoBVqC16kvPZ54V\",\"_version\":1,\"result\":\"created\",\"_shards\":{\"total\":2,\"successful\":1,\"failed\":0},\"_seq_no\":6,\"_primary_term\":1,\"status\":201}},{\"index\":{\"_index\":\"metrics-2019-05\",\"_type\":\"doc\",\"_id\":\"UL9-vGoBVqC16kvPZ54V\",\"_version\":1,\"result\":\"created\",\"_shards\":{\"total\":2,\"successful\":1,\"failed\":0},\"_seq_no\":7,\"_primary_term\":1,\"status\":201}},{\"index\":{\"_index\":\"metrics-2019-05\",\"_type\":\"doc\",\"_id\":\"Ub9-vGoBVqC16kvPZ54V\",\"_version\":1,\"result\":\"created\",\"_shards\":{\"total\":2,\"successful\":1,\"failed\":0},\"_seq_no\":0,\"_primary_term\":1,\"status\":201}},{\"index\":{\"_index\":\"metrics-2019-05\",\"_type\":\"doc\",\"_id\":\"Ur9-vGoBVqC16kvPZ54V\",\"_version\":1,\"result\":\"created\",\"_shards\":{\"total\":2,\"successful\":1,\"failed\":0},\"_seq_no\":2,\"_primary_term\":1,\"status\":201}},{\"index\":{\"_index\":\"metrics-2019-05\",\"_type\":\"doc\",\"_id\":\"U79-vGoBVqC16kvPZ54V\",\"_version\":1,\"result\":\"created\",\"_shards\":{\"total\":2,\"successful\":1,\"failed\":0},\"_seq_no\":3,\"_primary_term\":1,\"status\":201}},{\"index\":{\"_index\":\"metrics-2019-05\",\"_type\":\"doc\",\"_id\":\"VL9-vGoBVqC16kvPZ54V\",\"_version\":1,\"result\":\"created\",\"_shards\":{\"total\":2,\"successful\":1,\"failed\":0},\"_seq_no\":4,\"_primary_term\":1,\"status\":201}},{\"index\":{\"_index\":\"metrics-2019-05\",\"_type\":\"doc\",\"_id\":\"Vb9-vGoBVqC16kvPZ54V\",\"_version\":1,\"result\":\"created\",\"_shards\":{\"total\":2,\"successful\":1,\"failed\":0},\"_seq_no\":5,\"_primary_term\":1,\"status\":201}},{\"index\":{\"_index\":\"metrics-2019-05\",\"_type\":\"doc\",\"_id\":\"Vr9-vGoBVqC16kvPZ54V\",\"_version\":1,\"result\":\"created\",\"_shards\":{\"total\":2,\"successful\":1,\"failed\":0},\"_seq_no\":2,\"_primary_term\":1,\"status\":201}},{\"index\":{\"_index\":\"metrics-2019-05\",\"_type\":\"doc\",\"_id\":\"V79-vGoBVqC16kvPZ54V\",\"status\":400,\"error\":{\"type\":\"illegal_argument_exception\",\"reason\":\"mapper [count] cannot be changed from type [float] to [long]\"}}},{\"index\":{\"_index\":\"metrics-2019-05\",\"_type\":\"doc\",\"_id\":\"WL9-vGoBVqC16kvPZ54V\",\"_version\":1,\"result\":\"created\",\"_shards\":{\"total\":2,\"successful\":1,\"failed\":0},\"_seq_no\":8,\"_primary_term\":1,\"status\":201}},{\"index\":{\"_index\":\"metrics-2019-05\",\"_type\":\"doc\",\"_id\":\"Wb9-vGoBVqC16kvPZ54V\",\"_version\":1,\"result\":\"created\",\"_shards\":{\"total\":2,\"successful\":1,\"failed\":0},\"_seq_no\":1,\"_primary_term\":1,\"status\":201}},{\"index\":{\"_index\":\"metrics-2019-05\",\"_type\":\"doc\",\"_id\":\"Wr9-vGoBVqC16kvPZ54V\",\"_version\":1,\"result\":\"created\",\"_shards\":{\"total\":2,\"successful\":1,\"failed\":0},\"_seq_no\":1,\"_primary_term\":1,\"status\":201}},{\"index\":{\"_index\":\"metrics-2019-05\",\"_type\":\"doc\",\"_id\":\"W79-vGoBVqC16kvPZ54V\",\"_version\":1,\"result\":\"created\",\"_shards\":{\"total\":2,\"successful\":1,\"failed\":0},\"_seq_no\":6,\"_primary_term\":1,\"status\":201}},{\"index\":{\"_index\":\"metrics-2019-05\",\"_type\":\"doc\",\"_id\":\"XL9-vGoBVqC16kvPZ54V\",\"_version\":1,\"result\":\"created\",\"_shards\":{\"total\":2,\"successful\":1,\"failed\":0},\"_seq_no\":2,\"_primary_term\":1,\"status\":201}},{\"index\":{\"_index\":\"metrics-2019-05\",\"_type\":\"doc\",\"_id\":\"Xb9-vGoBVqC16kvPZ54V\",\"_version\":1,\"result\":\"created\",\"_shards\":{\"total\":2,\"successful\":1,\"failed\":0},\"_seq_no\":9,\"_primary_term\":1,\"status\":201}},{\"index\":{\"_index\":\"metrics-2019-05\",\"_type\":\"doc\",\"_id\":\"Xr9-vGoBVqC16kvPZ54V\",\"_version\":1,\"result\":\"created\",\"_shards\":{\"total\":2,\"successful\":1,\"failed\":0},\"_seq_no\":3,\"_primary_term\":1,\"status\":201}},{\"index\":{\"_index\":\"metrics-2019-05\",\"_type\":\"doc\",\"_id\":\"X79-vGoBVqC16kvPZ54V\",\"_version\":1,\"result\":\"created\",\"_shards\":{\"total\":2,\"successful\":1,\"failed\":0},\"_seq_no\":4,\"_primary_term\":1,\"status\":201}},{\"index\":{\"_index\":\"metrics-2019-05\",\"_type\":\"doc\",\"_id\":\"YL9-vGoBVqC16kvPZ54V\",\"_version\":1,\"result\":\"created\",\"_shards\":{\"total\":2,\"successful\":1,\"failed\":0},\"_seq_no\":5,\"_primary_term\":1,\"status\":201}},{\"index\":{\"_index\":\"metrics-2019-05\",\"_type\":\"doc\",\"_id\":\"Yb9-vGoBVqC16kvPZ54V\",\"_version\":1,\"result\":\"created\",\"_shards\":{\"total\":2,\"successful\":1,\"failed\":0},\"_seq_no\":6,\"_primary_term\":1,\"status\":201}},{\"index\":{\"_index\":\"metrics-2019-05\",\"_type\":\"doc\",\"_id\":\"Yr9-vGoBVqC16kvPZ54V\",\"_version\":1,\"result\":\"created\",\"_shards\":{\"total\":2,\"successful\":1,\"failed\":0},\"_seq_no\":10,\"_primary_term\":1,\"status\":201}},{\"index\":{\"_index\":\"metrics-2019-05\",\"_type\":\"doc\",\"_id\":\"Y79-vGoBVqC16kvPZ54V\",\"_version\":1,\"result\":\"created\",\"_shards\":{\"total\":2,\"successful\":1,\"failed\":0},\"_seq_no\":2,\"_primary_term\":1,\"status\":201}},{\"index\":{\"_index\":\"metrics-2019-05\",\"_type\":\"doc\",\"_id\":\"ZL9-vGoBVqC16kvPZ54V\",\"_version\":1,\"result\":\"created\",\"_shards\":{\"total\":2,\"successful\":1,\"failed\":0},\"_seq_no\":7,\"_primary_term\":1,\"status\":201}},{\"index\":{\"_index\":\"metrics-2019-05\",\"_type\":\"doc\",\"_id\":\"Zb9-vGoBVqC16kvPZ54V\",\"_version\":1,\"result\":\"created\",\"_shards\":{\"total\":2,\"successful\":1,\"failed\":0},\"_seq_no\":3,\"_primary_term\":1,\"status\":201}},{\"index\":{\"_index\":\"metrics-2019-05\",\"_type\":\"doc\",\"_id\":\"Zr9-vGoBVqC16kvPZ54V\",\"_version\":1,\"result\":\"created\",\"_shards\":{\"total\":2,\"successful\":1,\"failed\":0},\"_seq_no\":11,\"_primary_term\":1,\"status\":201}},{\"index\":{\"_index\":\"metrics-2019-05\",\"_type\":\"doc\",\"_id\":\"Z79-vGoBVqC16kvPZ54V\",\"_version\":1,\"result\":\"created\",\"_shards\":{\"total\":2,\"successful\":1,\"failed\":0},\"_seq_no\":12,\"_primary_term\":1,\"status\":201}},{\"index\":{\"_index\":\"metrics-2019-05\",\"_type\":\"doc\",\"_id\":\"aL9-vGoBVqC16kvPZ54V\",\"_version\":1,\"result\":\"created\",\"_shards\":{\"total\":2,\"successful\":1,\"failed\":0},\"_seq_no\":3,\"_primary_term\":1,\"status\":201}},{\"index\":{\"_index\":\"metrics-2019-05\",\"_type\":\"doc\",\"_id\":\"ab9-vGoBVqC16kvPZ54V\",\"_version\":1,\"result\":\"created\",\"_shards\":{\"total\":2,\"successful\":1,\"failed\":0},\"_seq_no\":4,\"_primary_term\":1,\"status\":201}},{\"index\":{\"_index\":\"metrics-2019-05\",\"_type\":\"doc\",\"_id\":\"ar9-vGoBVqC16kvPZ54V\",\"_version\":1,\"result\":\"created\",\"_shards\":{\"total\":2,\"successful\":1,\"failed\":0},\"_seq_no\":7,\"_primary_term\":1,\"status\":201}},{\"index\":{\"_index\":\"metrics-2019-05\",\"_type\":\"doc\",\"_id\":\"a79-vGoBVqC16kvPZ54V\",\"_version\":1,\"result\":\"created\",\"_shards\":{\"total\":2,\"successful\":1,\"failed\":0},\"_seq_no\":8,\"_primary_term\":1,\"status\":201}},{\"index\":{\"_index\":\"metrics-2019-05\",\"_type\":\"doc\",\"_id\":\"bL9-vGoBVqC16kvPZ54V\",\"_version\":1,\"result\":\"created\",\"_shards\":{\"total\":2,\"successful\":1,\"failed\":0},\"_seq_no\":9,\"_primary_term\":1,\"status\":201}},{\"index\":{\"_index\":\"metrics-2019-05\",\"_type\":\"doc\",\"_id\":\"bb9-vGoBVqC16kvPZ54V\",\"_version\":1,\"result\":\"created\",\"_shards\":{\"total\":2,\"successful\":1,\"failed\":0},\"_seq_no\":5,\"_primary_term\":1,\"status\":201}},{\"index\":{\"_index\":\"metrics-2019-05\",\"_type\":\"doc\",\"_id\":\"br9-vGoBVqC16kvPZ54V\",\"_version\":1,\"result\":\"created\",\"_shards\":{\"total\":2,\"successful\":1,\"failed\":0},\"_seq_no\":8,\"_primary_term\":1,\"status\":201}},{\"index\":{\"_index\":\"metrics-2019-05\",\"_type\":\"doc\",\"_id\":\"b79-vGoBVqC16kvPZ54V\",\"_version\":1,\"result\":\"created\",\"_shards\":{\"total\":2,\"successful\":1,\"failed\":0},\"_seq_no\":10,\"_primary_term\":1,\"status\":201}},{\"index\":{\"_index\":\"metrics-2019-05\",\"_type\":\"doc\",\"_id\":\"cL9-vGoBVqC16kvPZ54V\",\"_version\":1,\"result\":\"created\",\"_shards\":{\"total\":2,\"successful\":1,\"failed\":0},\"_seq_no\":11,\"_primary_term\":1,\"status\":201}},{\"index\":{\"_index\":\"metrics-2019-05\",\"_type\":\"doc\",\"_id\":\"cb9-vGoBVqC16kvPZ54V\",\"_version\":1,\"result\":\"created\",\"_shards\":{\"total\":2,\"successful\":1,\"failed\":0},\"_seq_no\":13,\"_primary_term\":1,\"status\":201}},{\"index\":{\"_index\":\"metrics-2019-05\",\"_type\":\"doc\",\"_id\":\"cr9-vGoBVqC16kvPZ54V\",\"_version\":1,\"result\":\"created\",\"_shards\":{\"total\":2,\"successful\":1,\"failed\":0},\"_seq_no\":4,\"_primary_term\":1,\"status\":201}},{\"index\":{\"_index\":\"metrics-2019-05\",\"_type\":\"doc\",\"_id\":\"c79-vGoBVqC16kvPZ54V\",\"_version\":1,\"result\":\"created\",\"_shards\":{\"total\":2,\"successful\":1,\"failed\":0},\"_seq_no\":6,\"_primary_term\":1,\"status\":201}},{\"index\":{\"_index\":\"metrics-2019-05\",\"_type\":\"doc\",\"_id\":\"dL9-vGoBVqC16kvPZ54V\",\"_version\":1,\"result\":\"created\",\"_shards\":{\"total\":2,\"successful\":1,\"failed\":0},\"_seq_no\":12,\"_primary_term\":1,\"status\":201}},{\"index\":{\"_index\":\"metrics-2019-05\",\"_type\":\"doc\",\"_id\":\"db9-vGoBVqC16kvPZ54V\",\"_version\":1,\"result\":\"created\",\"_shards\":{\"total\":2,\"successful\":1,\"failed\":0},\"_seq_no\":13,\"_primary_term\":1,\"status\":201}},{\"index\":{\"_index\":\"metrics-2019-05\",\"_type\":\"doc\",\"_id\":\"dr9-vGoBVqC16kvPZ54V\",\"_version\":1,\"result\":\"created\",\"_shards\":{\"total\":2,\"successful\":1,\"failed\":0},\"_seq_no\":7,\"_primary_term\":1,\"status\":201}},{\"index\":{\"_index\":\"metrics-2019-05\",\"_type\":\"doc\",\"_id\":\"d79-vGoBVqC16kvPZ54V\",\"_version\":1,\"result\":\"created\",\"_shards\":{\"total\":2,\"successful\":1,\"failed\":0},\"_seq_no\":14,\"_primary_term\":1,\"status\":201}},{\"index\":{\"_index\":\"metrics-2019-05\",\"_type\":\"doc\",\"_id\":\"eL9-vGoBVqC16kvPZ54V\",\"_version\":1,\"result\":\"created\",\"_shards\":{\"total\":2,\"successful\":1,\"failed\":0},\"_seq_no\":14,\"_primary_term\":1,\"status\":201}},{\"index\":{\"_index\":\"metrics-2019-05\",\"_type\":\"doc\",\"_id\":\"eb9-vGoBVqC16kvPZ54V\",\"_version\":1,\"result\":\"created\",\"_shards\":{\"total\":2,\"successful\":1,\"failed\":0},\"_seq_no\":9,\"_primary_term\":1,\"status\":201}},{\"index\":{\"_index\":\"metrics-2019-05\",\"_type\":\"doc\",\"_id\":\"er9-vGoBVqC16kvPZ54V\",\"_version\":1,\"result\":\"created\",\"_shards\":{\"total\":2,\"successful\":1,\"failed\":0},\"_seq_no\":5,\"_primary_term\":1,\"status\":201}},{\"index\":{\"_index\":\"metrics-2019-05\",\"_type\":\"doc\",\"_id\":\"e79-vGoBVqC16kvPZ54V\",\"_version\":1,\"result\":\"created\",\"_shards\":{\"total\":2,\"successful\":1,\"failed\":0},\"_seq_no\":15,\"_primary_term\":1,\"status\":201}},{\"index\":{\"_index\":\"metrics-2019-05\",\"_type\":\"doc\",\"_id\":\"fL9-vGoBVqC16kvPZ54V\",\"_version\":1,\"result\":\"created\",\"_shards\":{\"total\":2,\"successful\":1,\"failed\":0},\"_seq_no\":15,\"_primary_term\":1,\"status\":201}},{\"index\":{\"_index\":\"metrics-2019-05\",\"_type\":\"doc\",\"_id\":\"fb9-vGoBVqC16kvPZ54V\",\"_version\":1,\"result\":\"created\",\"_shards\":{\"total\":2,\"successful\":1,\"failed\":0},\"_seq_no\":6,\"_primary_term\":1,\"status\":201}},{\"index\":{\"_index\":\"metrics-2019-05\",\"_type\":\"doc\",\"_id\":\"fr9-vGoBVqC16kvPZ54V\",\"_version\":1,\"result\":\"created\",\"_shards\":{\"total\":2,\"successful\":1,\"failed\":0},\"_seq_no\":16,\"_primary_term\":1,\"status\":201}},{\"index\":{\"_index\":\"metrics-2019-05\",\"_type\":\"doc\",\"_id\":\"f79-vGoBVqC16kvPZ54V\",\"_version\":1,\"result\":\"created\",\"_shards\":{\"total\":2,\"successful\":1,\"failed\":0},\"_seq_no\":16,\"_primary_term\":1,\"status\":201}},{\"index\":{\"_index\":\"metrics-2019-05\",\"_type\":\"doc\",\"_id\":\"gL9-vGoBVqC16kvPZ54V\",\"_version\":1,\"result\":\"created\",\"_shards\":{\"total\":2,\"successful\":1,\"failed\":0},\"_seq_no\":17,\"_primary_term\":1,\"status\":201}},{\"index\":{\"_index\":\"metrics-2019-05\",\"_type\":\"doc\",\"_id\":\"gb9-vGoBVqC16kvPZ54V\",\"_version\":1,\"result\":\"created\",\"_shards\":{\"total\":2,\"successful\":1,\"failed\":0},\"_seq_no\":17,\"_primary_term\":1,\"status\":201}},{\"index\":{\"_index\":\"metrics-2019-05\",\"_type\":\"doc\",\"_id\":\"gr9-vGoBVqC16kvPZ54V\",\"_version\":1,\"result\":\"created\",\"_shards\":{\"total\":2,\"successful\":1,\"failed\":0},\"_seq_no\":10,\"_primary_term\":1,\"status\":201}},{\"index\":{\"_index\":\"metrics-2019-05\",\"_type\":\"doc\",\"_id\":\"g79-vGoBVqC16kvPZ54V\",\"_version\":1,\"result\":\"created\",\"_shards\":{\"total\":2,\"successful\":1,\"failed\":0},\"_seq_no\":18,\"_primary_term\":1,\"status\":201}},{\"index\":{\"_index\":\"metrics-2019-05\",\"_type\":\"doc\",\"_id\":\"hL9-vGoBVqC16kvPZ54V\",\"_version\":1,\"result\":\"created\",\"_shards\":{\"total\":2,\"successful\":1,\"failed\":0},\"_seq_no\":11,\"_primary_term\":1,\"status\":201}},{\"index\":{\"_index\":\"metrics-2019-05\",\"_type\":\"doc\",\"_id\":\"hb9-vGoBVqC16kvPZ54V\",\"_version\":1,\"result\":\"created\",\"_shards\":{\"total\":2,\"successful\":1,\"failed\":0},\"_seq_no\":7,\"_primary_term\":1,\"status\":201}},{\"index\":{\"_index\":\"metrics-2019-05\",\"_type\":\"doc\",\"_id\":\"hr9-vGoBVqC16kvPZ54V\",\"_version\":1,\"result\":\"created\",\"_shards\":{\"total\":2,\"successful\":1,\"failed\":0},\"_seq_no\":8,\"_primary_term\":1,\"status\":201}},{\"index\":{\"_index\":\"metrics-2019-05\",\"_type\":\"doc\",\"_id\":\"h79-vGoBVqC16kvPZ54V\",\"_version\":1,\"result\":\"created\",\"_shards\":{\"total\":2,\"successful\":1,\"failed\":0},\"_seq_no\":9,\"_primary_term\":1,\"status\":201}},{\"index\":{\"_index\":\"metrics-2019-05\",\"_type\":\"doc\",\"_id\":\"iL9-vGoBVqC16kvPZ54V\",\"_version\":1,\"result\":\"created\",\"_shards\":{\"total\":2,\"successful\":1,\"failed\":0},\"_seq_no\":19,\"_primary_term\":1,\"status\":201}}]}";
        assertThat(ElasticMeterRegistry.countCreatedItems(responseBody)).isEqualTo(68);
    }

    @Test
    void getVersionWhenVersionIs7() {
        String responseBody = "{\n" + "  \"name\" : \"AL01187277.local\",\n"
                + "  \"cluster_name\" : \"elasticsearch\",\n" + "  \"cluster_uuid\" : \"xwKhDd2ITqK4VanwGDmoDQ\",\n"
                + "  \"version\" : {\n" + "    \"number\" : \"7.0.1\",\n" + "    \"build_flavor\" : \"default\",\n"
                + "    \"build_type\" : \"tar\",\n" + "    \"build_hash\" : \"e4efcb5\",\n"
                + "    \"build_date\" : \"2019-04-29T12:56:03.145736Z\",\n" + "    \"build_snapshot\" : false,\n"
                + "    \"lucene_version\" : \"8.0.0\",\n" + "    \"minimum_wire_compatibility_version\" : \"6.7.0\",\n"
                + "    \"minimum_index_compatibility_version\" : \"6.0.0-beta1\"\n" + "  },\n"
                + "  \"tagline\" : \"You Know, for Search\"\n" + "}";
        assertThat(ElasticMeterRegistry.getMajorVersion(responseBody)).isEqualTo(7);
    }

    @Test
    void getVersionWhenVersionIs6() {
        String responseBody = "{\n" + "  \"name\" : \"AgISpaH\",\n" + "  \"cluster_name\" : \"elasticsearch\",\n"
                + "  \"cluster_uuid\" : \"Pycih38FRn-SJBOeaVniog\",\n" + "  \"version\" : {\n"
                + "    \"number\" : \"6.7.2\",\n" + "    \"build_flavor\" : \"default\",\n"
                + "    \"build_type\" : \"tar\",\n" + "    \"build_hash\" : \"56c6e48\",\n"
                + "    \"build_date\" : \"2019-04-29T09:05:50.290371Z\",\n" + "    \"build_snapshot\" : false,\n"
                + "    \"lucene_version\" : \"7.7.0\",\n" + "    \"minimum_wire_compatibility_version\" : \"5.6.0\",\n"
                + "    \"minimum_index_compatibility_version\" : \"5.0.0\"\n" + "  },\n"
                + "  \"tagline\" : \"You Know, for Search\"\n" + "}";
        assertThat(ElasticMeterRegistry.getMajorVersion(responseBody)).isEqualTo(6);
    }

    @Test
    void getVersionWhenVersionIs5() {
        String responseBody = "{\n" + "  \"name\" : \"kDfH9w4\",\n" + "  \"cluster_name\" : \"elasticsearch\",\n"
                + "  \"cluster_uuid\" : \"tUrOevi-RcaMGV2250XAnQ\",\n" + "  \"version\" : {\n"
                + "    \"number\" : \"5.6.15\",\n" + "    \"build_hash\" : \"fe7575a\",\n"
                + "    \"build_date\" : \"2019-02-13T16:21:45.880Z\",\n" + "    \"build_snapshot\" : false,\n"
                + "    \"lucene_version\" : \"6.6.1\"\n" + "  },\n" + "  \"tagline\" : \"You Know, for Search\"\n"
                + "}";
        assertThat(ElasticMeterRegistry.getMajorVersion(responseBody)).isEqualTo(5);
    }

    @Issue("#987")
    @Test
    void indexNameSupportsIndexNameWithoutDateSuffix() {
        ElasticMeterRegistry registry = new ElasticMeterRegistry(new ElasticConfig() {
            @Override
            public String get(String key) {
                return null;
            }

            @Override
            public String index() {
                return "my-metrics";
            }

            @Override
            public String indexDateFormat() {
                return "";
            }

            @Override
            public String indexDateSeparator() {
                return "";
            }
        }, clock);
        assertThat(registry.indexName()).isEqualTo("my-metrics");
    }

    @Issue("#1505")
    @Test
    void getVersionWhenVersionIs5AndNotPrettyPrinted() {
        String responseBody = "{\"status\":200,\"name\":\"Sematext-Logsene\",\"cluster_name\":\"elasticsearch\",\"cluster_uuid\":\"anything\",\"version\":{\"number\":\"5.3.0\",\"build_hash\":\"3adb13b\",\"build_date\":\"2017-03-23T03:31:50.652Z\",\"build_snapshot\":false,\"lucene_version\":\"6.4.1\"},\"tagline\":\"You Know, for Search\"}";
        assertThat(ElasticMeterRegistry.getMajorVersion(responseBody)).isEqualTo(5);
    }

    @Test
    void canExtendElasticMeterRegistry() {
        ElasticMeterRegistry registry = new ElasticMeterRegistry(config, clock) {
            @Override
            public String indexName() {
                return "my-metrics";
            }
        };
        assertThat(registry.indexName()).isEqualTo("my-metrics");
    }

}<|MERGE_RESOLUTION|>--- conflicted
+++ resolved
@@ -51,12 +51,8 @@
     @Test
     void writeTimer() {
         Timer timer = Timer.builder("myTimer").register(registry);
-<<<<<<< HEAD
-        assertThat(registry.writeTimer(timer)).contains("{ \"create\" : {} }\n{\"@timestamp\":\"1970-01-01T00:00:00.001Z\",\"name\":\"myTimer\",\"type\":\"timer\",\"count\":0,\"sum\":0.0,\"mean\":0.0,\"max\":0.0}");
-=======
         assertThat(registry.writeTimer(timer)).contains(
-                "{ \"index\" : {} }\n{\"@timestamp\":\"1970-01-01T00:00:00.001Z\",\"name\":\"myTimer\",\"type\":\"timer\",\"count\":0,\"sum\":0.0,\"mean\":0.0,\"max\":0.0}");
->>>>>>> 312eddf6
+                "{ \"create\" : {} }\n{\"@timestamp\":\"1970-01-01T00:00:00.001Z\",\"name\":\"myTimer\",\"type\":\"timer\",\"count\":0,\"sum\":0.0,\"mean\":0.0,\"max\":0.0}");
     }
 
     @Test
@@ -64,26 +60,16 @@
         Counter counter = Counter.builder("myCounter").register(registry);
         counter.increment();
         clock.add(config.step());
-<<<<<<< HEAD
-        assertThat(registry.writeCounter(counter))
-                .contains("{ \"create\" : {} }\n{\"@timestamp\":\"1970-01-01T00:01:00.001Z\",\"name\":\"myCounter\",\"type\":\"counter\",\"count\":1.0}");
-=======
         assertThat(registry.writeCounter(counter)).contains(
-                "{ \"index\" : {} }\n{\"@timestamp\":\"1970-01-01T00:01:00.001Z\",\"name\":\"myCounter\",\"type\":\"counter\",\"count\":1.0}");
->>>>>>> 312eddf6
+                "{ \"create\" : {} }\n{\"@timestamp\":\"1970-01-01T00:01:00.001Z\",\"name\":\"myCounter\",\"type\":\"counter\",\"count\":1.0}");
     }
 
     @Test
     void writeFunctionCounter() {
         FunctionCounter counter = FunctionCounter.builder("myCounter", 123.0, Number::doubleValue).register(registry);
         clock.add(config.step());
-<<<<<<< HEAD
-        assertThat(registry.writeFunctionCounter(counter))
-                .contains("{ \"create\" : {} }\n{\"@timestamp\":\"1970-01-01T00:01:00.001Z\",\"name\":\"myCounter\",\"type\":\"counter\",\"count\":123.0}");
-=======
         assertThat(registry.writeFunctionCounter(counter)).contains(
-                "{ \"index\" : {} }\n{\"@timestamp\":\"1970-01-01T00:01:00.001Z\",\"name\":\"myCounter\",\"type\":\"counter\",\"count\":123.0}");
->>>>>>> 312eddf6
+                "{ \"create\" : {} }\n{\"@timestamp\":\"1970-01-01T00:01:00.001Z\",\"name\":\"myCounter\",\"type\":\"counter\",\"count\":123.0}");
     }
 
     @Test
@@ -106,39 +92,23 @@
     @Test
     void writeGauge() {
         Gauge gauge = Gauge.builder("myGauge", 123.0, Number::doubleValue).register(registry);
-<<<<<<< HEAD
-        assertThat(registry.writeGauge(gauge))
-                .contains("{ \"create\" : {} }\n{\"@timestamp\":\"1970-01-01T00:00:00.001Z\",\"name\":\"myGauge\",\"type\":\"gauge\",\"value\":123.0}");
-=======
         assertThat(registry.writeGauge(gauge)).contains(
-                "{ \"index\" : {} }\n{\"@timestamp\":\"1970-01-01T00:00:00.001Z\",\"name\":\"myGauge\",\"type\":\"gauge\",\"value\":123.0}");
->>>>>>> 312eddf6
+                "{ \"create\" : {} }\n{\"@timestamp\":\"1970-01-01T00:00:00.001Z\",\"name\":\"myGauge\",\"type\":\"gauge\",\"value\":123.0}");
     }
 
     @Test
     void writeTimeGauge() {
-<<<<<<< HEAD
-        TimeGauge gauge = TimeGauge.builder("myGauge", 123.0, TimeUnit.MILLISECONDS, Number::doubleValue).register(registry);
-        assertThat(registry.writeTimeGauge(gauge))
-                .contains("{ \"create\" : {} }\n{\"@timestamp\":\"1970-01-01T00:00:00.001Z\",\"name\":\"myGauge\",\"type\":\"gauge\",\"value\":123.0}");
-=======
         TimeGauge gauge = TimeGauge.builder("myGauge", 123.0, TimeUnit.MILLISECONDS, Number::doubleValue)
                 .register(registry);
         assertThat(registry.writeTimeGauge(gauge)).contains(
-                "{ \"index\" : {} }\n{\"@timestamp\":\"1970-01-01T00:00:00.001Z\",\"name\":\"myGauge\",\"type\":\"gauge\",\"value\":123.0}");
->>>>>>> 312eddf6
+                "{ \"create\" : {} }\n{\"@timestamp\":\"1970-01-01T00:00:00.001Z\",\"name\":\"myGauge\",\"type\":\"gauge\",\"value\":123.0}");
     }
 
     @Test
     void writeLongTaskTimer() {
         LongTaskTimer timer = LongTaskTimer.builder("longTaskTimer").register(registry);
-<<<<<<< HEAD
-        assertThat(registry.writeLongTaskTimer(timer))
-                .contains("{ \"create\" : {} }\n{\"@timestamp\":\"1970-01-01T00:00:00.001Z\",\"name\":\"longTaskTimer\",\"type\":\"long_task_timer\",\"activeTasks\":0,\"duration\":0.0}");
-=======
         assertThat(registry.writeLongTaskTimer(timer)).contains(
-                "{ \"index\" : {} }\n{\"@timestamp\":\"1970-01-01T00:00:00.001Z\",\"name\":\"longTaskTimer\",\"type\":\"long_task_timer\",\"activeTasks\":0,\"duration\":0.0}");
->>>>>>> 312eddf6
+                "{ \"create\" : {} }\n{\"@timestamp\":\"1970-01-01T00:00:00.001Z\",\"name\":\"longTaskTimer\",\"type\":\"long_task_timer\",\"activeTasks\":0,\"duration\":0.0}");
     }
 
     @Test
@@ -147,25 +117,15 @@
         summary.record(123);
         summary.record(456);
         clock.add(config.step());
-<<<<<<< HEAD
-        assertThat(registry.writeSummary(summary))
-                .contains("{ \"create\" : {} }\n{\"@timestamp\":\"1970-01-01T00:01:00.001Z\",\"name\":\"summary\",\"type\":\"distribution_summary\",\"count\":2,\"sum\":579.0,\"mean\":289.5,\"max\":456.0}");
-=======
         assertThat(registry.writeSummary(summary)).contains(
-                "{ \"index\" : {} }\n{\"@timestamp\":\"1970-01-01T00:01:00.001Z\",\"name\":\"summary\",\"type\":\"distribution_summary\",\"count\":2,\"sum\":579.0,\"mean\":289.5,\"max\":456.0}");
->>>>>>> 312eddf6
+                "{ \"create\" : {} }\n{\"@timestamp\":\"1970-01-01T00:01:00.001Z\",\"name\":\"summary\",\"type\":\"distribution_summary\",\"count\":2,\"sum\":579.0,\"mean\":289.5,\"max\":456.0}");
     }
 
     @Test
     void writeMeter() {
         Timer timer = Timer.builder("myTimer").register(registry);
-<<<<<<< HEAD
-        assertThat(registry.writeMeter(timer))
-                .contains("{ \"create\" : {} }\n{\"@timestamp\":\"1970-01-01T00:00:00.001Z\",\"name\":\"myTimer\",\"type\":\"timer\",\"count\":\"0.0\",\"total\":\"0.0\",\"max\":\"0.0\"}");
-=======
         assertThat(registry.writeMeter(timer)).contains(
-                "{ \"index\" : {} }\n{\"@timestamp\":\"1970-01-01T00:00:00.001Z\",\"name\":\"myTimer\",\"type\":\"timer\",\"count\":\"0.0\",\"total\":\"0.0\",\"max\":\"0.0\"}");
->>>>>>> 312eddf6
+                "{ \"create\" : {} }\n{\"@timestamp\":\"1970-01-01T00:00:00.001Z\",\"name\":\"myTimer\",\"type\":\"timer\",\"count\":\"0.0\",\"total\":\"0.0\",\"max\":\"0.0\"}");
     }
 
     @Test
@@ -188,13 +148,8 @@
         List<Measurement> measurements = Arrays.asList(measurement1, measurement2, measurement3, measurement4,
                 measurement5);
         Meter meter = Meter.builder("my.meter", Meter.Type.GAUGE, measurements).register(this.registry);
-<<<<<<< HEAD
-        assertThat(registry.writeMeter(meter)).contains("{ \"create\" : {} }\n" +
-                "{\"@timestamp\":\"1970-01-01T00:00:00.001Z\",\"name\":\"my_meter\",\"type\":\"gauge\",\"value\":\"1.0\",\"value\":\"2.0\"}");
-=======
-        assertThat(registry.writeMeter(meter)).contains("{ \"index\" : {} }\n"
+        assertThat(registry.writeMeter(meter)).contains("{ \"create\" : {} }\n"
                 + "{\"@timestamp\":\"1970-01-01T00:00:00.001Z\",\"name\":\"my_meter\",\"type\":\"gauge\",\"value\":\"1.0\",\"value\":\"2.0\"}");
->>>>>>> 312eddf6
     }
 
     @Test
@@ -202,13 +157,8 @@
         Counter counter = Counter.builder("myCounter").tag("foo", "bar").tag("spam", "eggs").register(registry);
         counter.increment();
         clock.add(config.step());
-<<<<<<< HEAD
-        assertThat(registry.writeCounter(counter)).contains("{ \"create\" : {} }\n" +
-                "{\"@timestamp\":\"1970-01-01T00:01:00.001Z\",\"name\":\"myCounter\",\"type\":\"counter\",\"foo\":\"bar\",\"spam\":\"eggs\",\"count\":1.0}");
-=======
-        assertThat(registry.writeCounter(counter)).contains("{ \"index\" : {} }\n"
+        assertThat(registry.writeCounter(counter)).contains("{ \"create\" : {} }\n"
                 + "{\"@timestamp\":\"1970-01-01T00:01:00.001Z\",\"name\":\"myCounter\",\"type\":\"counter\",\"foo\":\"bar\",\"spam\":\"eggs\",\"count\":1.0}");
->>>>>>> 312eddf6
     }
 
     @Issue("#497")
@@ -227,13 +177,8 @@
         Counter c = Counter.builder("counter").register(registry);
         c.increment(10);
         clock.add(config.step());
-<<<<<<< HEAD
-        assertThat(registry.writeCounter(c)).contains("{ \"create\" : {} }\n" +
-                "{\"@timestamp\":\"1970-01-01T00:01:00.001Z\",\"name\":\"counter\",\"type\":\"counter\",\"count\":10.0}");
-=======
-        assertThat(registry.writeCounter(c)).contains("{ \"index\" : {} }\n"
+        assertThat(registry.writeCounter(c)).contains("{ \"create\" : {} }\n"
                 + "{\"@timestamp\":\"1970-01-01T00:01:00.001Z\",\"name\":\"counter\",\"type\":\"counter\",\"count\":10.0}");
->>>>>>> 312eddf6
     }
 
     @Issue("#1134")
