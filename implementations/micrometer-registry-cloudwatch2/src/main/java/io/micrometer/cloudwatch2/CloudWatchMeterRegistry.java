--- conflicted
+++ resolved
@@ -276,16 +276,11 @@
             }
 
             List<Tag> tags = id.getConventionTags(config().namingConvention());
-<<<<<<< HEAD
             if (tags.size() > MAX_DIMENSIONS_SIZE) {
                 tooManyTagsLogger.log(() -> "Meter " + id.getName() + " has more tags (" + tags.size()
                         + ") than the max supported by CloudWatch (" + MAX_DIMENSIONS_SIZE
                         + "). Some tags will be dropped.");
             }
-            return MetricDatum.builder().storageResolution(config.highResolution() ? 1 : 60)
-                    .metricName(getMetricName(id, suffix)).dimensions(toDimensions(tags)).timestamp(timestamp)
-                    .value(CloudWatchUtils.clampMetricValue(value)).unit(standardUnit).build();
-=======
             return MetricDatum.builder()
                 .storageResolution(config.highResolution() ? 1 : 60)
                 .metricName(getMetricName(id, suffix))
@@ -294,7 +289,6 @@
                 .value(CloudWatchUtils.clampMetricValue(value))
                 .unit(standardUnit)
                 .build();
->>>>>>> d00abb9a
         }
 
         // VisibleForTesting
@@ -313,26 +307,17 @@
         }
 
         private List<Dimension> toDimensions(List<Tag> tags) {
-<<<<<<< HEAD
-            return tags.stream().filter(this::isAcceptableTag).limit(MAX_DIMENSIONS_SIZE)
-                    .map(tag -> Dimension.builder().name(tag.getKey()).value(tag.getValue()).build()).collect(toList());
-=======
             return tags.stream()
                 .filter(this::isAcceptableTag)
+                .limit(MAX_DIMENSIONS_SIZE)
                 .map(tag -> Dimension.builder().name(tag.getKey()).value(tag.getValue()).build())
                 .collect(toList());
->>>>>>> d00abb9a
         }
 
         private boolean isAcceptableTag(Tag tag) {
             if (StringUtils.isBlank(tag.getValue())) {
-<<<<<<< HEAD
                 blankTagValueLogger
-                        .log(() -> "Dropping a tag with key '" + tag.getKey() + "' because its value is blank.");
-=======
-                warnThenDebugLogger
                     .log(() -> "Dropping a tag with key '" + tag.getKey() + "' because its value is blank.");
->>>>>>> d00abb9a
                 return false;
             }
             return true;
