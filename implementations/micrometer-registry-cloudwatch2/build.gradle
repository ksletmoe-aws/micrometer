--- conflicted
+++ resolved
@@ -7,9 +7,5 @@
     implementation 'org.slf4j:slf4j-api'
 
     testImplementation project(':micrometer-test')
-<<<<<<< HEAD
-    testImplementation(libs.mockitoCore)
-=======
     testImplementation libs.mockitoCore5
->>>>>>> 6b76117a
 }