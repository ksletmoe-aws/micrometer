--- conflicted
+++ resolved
@@ -313,11 +313,7 @@
                 snapshot.getCount());
     }
 
-<<<<<<< HEAD
     Stream<String> toLongTaskTimerLine(LongTaskTimer meter, Map<String, String> seenMetadata) {
-        return toSummaryLine(meter, seenMetadata, meter.takeSnapshot(), getBaseTimeUnit());
-=======
-    Stream<String> toLongTaskTimerLine(LongTaskTimer meter) {
         HistogramSnapshot snapshot = meter.takeSnapshot();
 
         long count = snapshot.count();
@@ -332,11 +328,10 @@
             // checked. It is not possible to have a Dynatrace summary object with a
             // single value where min/max and sum are not equal.
             double total = snapshot.total(getBaseTimeUnit());
-            return createSummaryLine(meter, total, total, total, count);
-        }
-
-        return toSummaryLine(meter, snapshot, getBaseTimeUnit());
->>>>>>> cab3c9bf
+            return createSummaryLine(meter, seenMetadata, total, total, total, count);
+        }
+
+        return toSummaryLine(meter, seenMetadata, snapshot, getBaseTimeUnit());
     }
 
     Stream<String> toTimeGaugeLine(TimeGauge meter, Map<String, String> seenMetadata) {
@@ -361,18 +356,14 @@
             // this might lead to rejections, because the ingested data's validity is
             // checked. It is not possible to have a Dynatrace summary object with a
             // single value where min/max and sum are not equal.
-            return createSummaryLine(meter, total, total, total, count);
-        }
-
-<<<<<<< HEAD
-        return createSummaryLine(meter, seenMetadata, average, average, total, count);
-=======
+            return createSummaryLine(meter, seenMetadata, total, total, total, count);
+        }
+
         // Similarly, to the situation above, we are calculating avg here instead of
         // calling mean to avoid inconsistencies, i.e.: data was recorded between
         // calling count, totalTime, and mean.
         double average = total / count;
-        return createSummaryLine(meter, average, average, total, count);
->>>>>>> cab3c9bf
+        return createSummaryLine(meter, seenMetadata, average, average, total, count);
     }
 
     Stream<String> toMeterLine(Meter meter, Map<String, String> seenMetadata) {
