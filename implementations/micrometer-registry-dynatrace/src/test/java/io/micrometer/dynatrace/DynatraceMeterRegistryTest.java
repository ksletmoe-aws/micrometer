/*
 * Copyright 2021 VMware, Inc.
 *
 * Licensed under the Apache License, Version 2.0 (the "License");
 * you may not use this file except in compliance with the License.
 * You may obtain a copy of the License at
 *
 * https://www.apache.org/licenses/LICENSE-2.0
 *
 * Unless required by applicable law or agreed to in writing, software
 * distributed under the License is distributed on an "AS IS" BASIS,
 * WITHOUT WARRANTIES OR CONDITIONS OF ANY KIND, either express or implied.
 * See the License for the specific language governing permissions and
 * limitations under the License.
 */
package io.micrometer.dynatrace;

import io.micrometer.core.instrument.Counter;
import io.micrometer.core.instrument.MockClock;
import io.micrometer.core.instrument.Timer;
import io.micrometer.core.ipc.http.HttpSender;
import org.junit.jupiter.api.BeforeEach;
import org.junit.jupiter.api.Test;
import org.mockito.ArgumentCaptor;

import static java.util.concurrent.TimeUnit.MILLISECONDS;
import static org.assertj.core.api.Assertions.assertThat;
import static org.assertj.core.api.Assertions.entry;
import static org.mockito.ArgumentMatchers.isA;
import static org.mockito.Mockito.mock;
import static org.mockito.Mockito.verify;
import static org.mockito.Mockito.when;

/**
 * Tests for {@link DynatraceMeterRegistry}.
 *
 * @author Jonatan Ivanov
 */
class DynatraceMeterRegistryTest {
<<<<<<< HEAD
    private DynatraceConfig config;
    private MockClock clock;
    private HttpSender httpClient;
    private DynatraceMeterRegistry meterRegistry;

    @BeforeEach
    void setUp() {
        this.config = createDefaultDynatraceConfig();
        this.clock = new MockClock();
        this.clock.add(System.currentTimeMillis(), MILLISECONDS); // Set the clock to something recent so that the Dynatrace library will not complain.
        this.httpClient = mock(HttpSender.class);
        this.meterRegistry = DynatraceMeterRegistry.builder(config)
                .clock(clock)
                .httpClient(httpClient)
                .build();
=======

    private static final MockLoggerFactory FACTORY = new MockLoggerFactory();

    private static final MockLogger LOGGER = FACTORY.getLogger(DynatraceMeterRegistry.class);

    private static final Double GAUGE_VALUE = 1.0;

    private final DynatraceConfig config = new DynatraceConfig() {
        @Override
        public String get(String key) {
            return null;
        }

        @Override
        public String uri() {
            return "http://localhost";
        }

        @Override
        public String deviceId() {
            return "deviceId";
        }

        @Override
        public String apiToken() {
            return "apiToken";
        }
    };

    private final MockClock clock = new MockClock();

    private final HttpSender httpClient = request -> new HttpSender.Response(200, null);

    private final DynatraceMeterRegistry meterRegistry = FACTORY.injectLogger(() -> createRegistry(httpClient));

    private final ObjectMapper mapper = new ObjectMapper();

    @AfterEach
    void tearDown() {
        LOGGER.clear();
    }

    @Test
    void constructorWhenUriIsMissingShouldThrowValidationException() {
        assertThatThrownBy(() -> new DynatraceMeterRegistry(new DynatraceConfig() {
            @Override
            public String get(String key) {
                return null;
            }

            @Override
            public String deviceId() {
                return "deviceId";
            }

            @Override
            public String apiToken() {
                return "apiToken";
            }
        }, Clock.SYSTEM)).isExactlyInstanceOf(ValidationException.class);
    }

    @Test
    void constructorWhenDeviceIdIsMissingShouldThrowValidationException() {
        assertThatThrownBy(() -> new DynatraceMeterRegistry(new DynatraceConfig() {
            @Override
            public String get(String key) {
                return null;
            }

            @Override
            public String uri() {
                return "uri";
            }

            @Override
            public String apiToken() {
                return "apiToken";
            }
        }, Clock.SYSTEM)).isExactlyInstanceOf(ValidationException.class);
    }

    @Test
    void constructorWhenApiTokenIsMissingShouldThrowValidationException() {
        assertThatThrownBy(() -> new DynatraceMeterRegistry(new DynatraceConfig() {
            @Override
            public String get(String key) {
                return null;
            }

            @Override
            public String uri() {
                return "uri";
            }

            @Override
            public String deviceId() {
                return "deviceId";
            }
        }, Clock.SYSTEM)).isExactlyInstanceOf(ValidationException.class);
    }

    @Test
    void putCustomMetricOnSuccessShouldAddMetricIdToCreatedCustomMetrics()
            throws NoSuchFieldException, IllegalAccessException {
        Field createdCustomMetricsField = DynatraceMeterRegistry.class.getDeclaredField("createdCustomMetrics");
        createdCustomMetricsField.setAccessible(true);
        @SuppressWarnings("unchecked")
        Set<String> createdCustomMetrics = (Set<String>) createdCustomMetricsField.get(meterRegistry);
        assertThat(createdCustomMetrics).isEmpty();

        DynatraceMetricDefinition customMetric = new DynatraceMetricDefinition("metricId", null, null, null,
                new String[] { "type" }, null);
        meterRegistry.putCustomMetric(customMetric);
        assertThat(createdCustomMetrics).containsExactly("metricId");
    }

    @Test
    void writeMeterWithGauge() {
        meterRegistry.gauge("my.gauge", GAUGE_VALUE);
        Gauge gauge = meterRegistry.find("my.gauge").gauge();
        assertThat(meterRegistry.writeMeter(gauge)).hasSize(1);
    }

    @Test
    void writeMeterWithGaugeShouldDropNanValue() {
        meterRegistry.gauge("my.gauge", Double.NaN);
        Gauge gauge = meterRegistry.find("my.gauge").gauge();
        assertThat(meterRegistry.writeMeter(gauge)).isEmpty();
    }

    @SuppressWarnings("unchecked")
    @Test
    void writeMeterWithGaugeWhenChangingFiniteToNaNShouldWork() {
        AtomicBoolean first = new AtomicBoolean(true);
        meterRegistry.gauge("my.gauge", first, (b) -> b.getAndSet(false) ? GAUGE_VALUE : Double.NaN);
        Gauge gauge = meterRegistry.find("my.gauge").gauge();
        Stream<DynatraceMeterRegistry.DynatraceCustomMetric> stream = meterRegistry.writeMeter(gauge);
        List<DynatraceMeterRegistry.DynatraceCustomMetric> metrics = stream.collect(Collectors.toList());
        assertThat(metrics).hasSize(1);
        DynatraceMeterRegistry.DynatraceCustomMetric metric = metrics.get(0);
        DynatraceTimeSeries timeSeries = metric.getTimeSeries();
        try {
            Map<String, Object> map = mapper.readValue(timeSeries.asJson(), Map.class);
            List<List<Number>> dataPoints = (List<List<Number>>) map.get("dataPoints");
            assertThat(dataPoints.get(0).get(1).doubleValue()).isEqualTo(GAUGE_VALUE);
        }
        catch (IOException ex) {
            throw new RuntimeException(ex);
        }
    }

    @Test
    void writeMeterWithGaugeShouldDropInfiniteValues() {
        meterRegistry.gauge("my.gauge", Double.POSITIVE_INFINITY);
        Gauge gauge = meterRegistry.find("my.gauge").gauge();
        assertThat(meterRegistry.writeMeter(gauge)).isEmpty();

        meterRegistry.gauge("my.gauge", Double.NEGATIVE_INFINITY);
        gauge = meterRegistry.find("my.gauge").gauge();
        assertThat(meterRegistry.writeMeter(gauge)).isEmpty();
    }

    @Test
    void writeMeterWithTimeGauge() {
        AtomicReference<Double> obj = new AtomicReference<>(GAUGE_VALUE);
        meterRegistry.more().timeGauge("my.timeGauge", Tags.empty(), obj, TimeUnit.SECONDS, AtomicReference::get);
        TimeGauge timeGauge = meterRegistry.find("my.timeGauge").timeGauge();
        assertThat(meterRegistry.writeMeter(timeGauge)).hasSize(1);
>>>>>>> 4f3cf5ac
    }

    @Test
    void shouldSendProperRequest() throws Throwable {
        HttpSender.Request.Builder builder = HttpSender.Request.build(config.uri(), httpClient);
        when(httpClient.post(config.uri())).thenReturn(builder);
        when(httpClient.send(isA(HttpSender.Request.class))).thenReturn(new HttpSender.Response(202,
                "{ \"linesOk\": 4, \"linesInvalid\": 0, \"error\": null }"
        ));

        Double gauge = meterRegistry.gauge("my.gauge", 42d);
        Counter counter = meterRegistry.counter("my.counter");
        counter.increment(12d);
        Timer timer = meterRegistry.timer("my.timer");
        timer.record(22, MILLISECONDS);
        timer.record(42, MILLISECONDS);
        timer.record(32, MILLISECONDS);
        timer.record(12, MILLISECONDS);
        clock.add(config.step());

        meterRegistry.publish();

<<<<<<< HEAD
        ArgumentCaptor<HttpSender.Request> argumentCaptor = ArgumentCaptor.forClass(HttpSender.Request.class);
        verify(httpClient).send(argumentCaptor.capture());
        HttpSender.Request request = argumentCaptor.getValue();

        assertThat(request.getRequestHeaders()).containsOnly(
                entry("Content-Type", "text/plain"),
                entry("User-Agent", "micrometer"),
                entry("Authorization", "Api-Token apiToken")
        );
        assertThat(request.getEntity()).asString()
                .hasLineCount(3)
                .contains("my.counter,dt.metrics.source=micrometer count,delta=12.0 " + clock.wallTime())
                .contains("my.gauge,dt.metrics.source=micrometer gauge," + gauge.doubleValue() + " " + clock.wallTime())
                .contains("my.timer,dt.metrics.source=micrometer gauge,min=0.0,max=42.0,sum=108.0,count=4 " + clock.wallTime());
    }

    @Test
    void shouldTrackZerothPercentileButShouldNotPublishIt() throws Throwable {
        HttpSender.Request.Builder builder = HttpSender.Request.build(config.uri(), httpClient);
        when(httpClient.post(config.uri())).thenReturn(builder);
        Timer timer = Timer.builder("my.timer")
                .publishPercentiles(0.5)
                .register(meterRegistry);
        timer.record(22, MILLISECONDS);
        clock.add(config.step());

        meterRegistry.publish();
=======
    @Test
    void writeCustomMetrics() {
        meterRegistry.gauge("my.gauge", GAUGE_VALUE);
        Gauge gauge = meterRegistry.find("my.gauge").gauge();
        Stream<DynatraceMeterRegistry.DynatraceCustomMetric> series = meterRegistry.writeMeter(gauge);
        List<DynatraceTimeSeries> timeSeries = series.map(DynatraceMeterRegistry.DynatraceCustomMetric::getTimeSeries)
                .collect(Collectors.toList());
        List<DynatraceBatchedPayload> entries = meterRegistry.createPostMessages("my.type", null, timeSeries);
        assertThat(entries).hasSize(1);
        assertThat(entries.get(0).metricCount).isEqualTo(1);
        assertThat(isValidJson(entries.get(0).payload)).isEqualTo(true);
    }

    @Test
    void whenAllTsTooLargeEmptyMessageListReturned() {
        List<DynatraceBatchedPayload> messages = meterRegistry.createPostMessages("my.type", null,
                Collections.singletonList(createTimeSeriesWithDimensions(10_000)));
        assertThat(messages).isEmpty();
    }

    @Test
    void splitsWhenExactlyExceedingMaxByComma() {
        // comma needs to be considered when there is more than one time series
        List<DynatraceBatchedPayload> messages = meterRegistry.createPostMessages("my.type", "my.group",
                // Max bytes: 15330 (excluding header/footer, 15360 with header/footer)
                Arrays.asList(createTimeSeriesWithDimensions(750), // 14861 bytes
                        createTimeSeriesWithDimensions(23, "asdfg"), // 469 bytes
                                                                     // (overflows due to
                                                                     // comma)
                        createTimeSeriesWithDimensions(750), // 14861 bytes
                        createTimeSeriesWithDimensions(22, "asd") // 468 bytes + comma
                ));
        assertThat(messages).hasSize(3);
        assertThat(messages.get(0).metricCount).isEqualTo(1);
        assertThat(messages.get(1).metricCount).isEqualTo(1);
        assertThat(messages.get(2).metricCount).isEqualTo(2);
        assertThat(messages.get(2).payload.getBytes(UTF_8).length).isEqualTo(15360);
        assertThat(messages.stream().map(message -> message.payload).allMatch(this::isValidJson)).isTrue();
    }

    @Test
    void countsPreviousAndNextComma() {
        List<DynatraceBatchedPayload> messages = meterRegistry.createPostMessages("my.type", null,
                // Max bytes: 15330 (excluding header/footer, 15360 with header/footer)
                Arrays.asList(createTimeSeriesWithDimensions(750), // 14861 bytes
                        createTimeSeriesWithDimensions(10, "asdf"), // 234 bytes + comma
                        createTimeSeriesWithDimensions(10, "asdf") // 234 bytes + comma =
                                                                   // 15331 bytes
                                                                   // (overflow)
                ));
        assertThat(messages).hasSize(2);
        assertThat(messages.get(0).metricCount).isEqualTo(2);
        assertThat(messages.get(1).metricCount).isEqualTo(1);
        assertThat(messages.stream().map(message -> message.payload).allMatch(this::isValidJson)).isTrue();
    }
>>>>>>> 4f3cf5ac

        ArgumentCaptor<HttpSender.Request> argumentCaptor = ArgumentCaptor.forClass(HttpSender.Request.class);
        verify(httpClient).send(argumentCaptor.capture());
        HttpSender.Request request = argumentCaptor.getValue();

<<<<<<< HEAD
        assertThat(request.getEntity()).asString()
                .hasLineCount(2)
                .contains("my.timer,dt.metrics.source=micrometer gauge,min=22.0,max=22.0,sum=22.0,count=1 " + clock.wallTime())
                .contains("my.timer.percentile,phi=0.5,dt.metrics.source=micrometer gauge,0.0 " + clock.wallTime());
=======
    @Test
    void writeMeterWhenCustomMeterHasMixedFiniteAndNonFiniteValuesShouldSkipOnlyNonFiniteValues() {
        Measurement measurement1 = new Measurement(() -> Double.POSITIVE_INFINITY, Statistic.VALUE);
        Measurement measurement2 = new Measurement(() -> Double.NEGATIVE_INFINITY, Statistic.VALUE);
        Measurement measurement3 = new Measurement(() -> Double.NaN, Statistic.VALUE);
        Measurement measurement4 = new Measurement(() -> 1d, Statistic.VALUE);
        Measurement measurement5 = new Measurement(() -> 2d, Statistic.VALUE);
        List<Measurement> measurements = Arrays.asList(measurement1, measurement2, measurement3, measurement4,
                measurement5);
        Meter meter = Meter.builder("my.meter", Meter.Type.GAUGE, measurements).register(this.meterRegistry);
        assertThat(meterRegistry.writeMeter(meter)).hasSize(2);
>>>>>>> 4f3cf5ac
    }

    @Test
    void shouldPublishZerothPercentileIfAlreadyDefined() throws Throwable {
        HttpSender.Request.Builder builder = HttpSender.Request.build(config.uri(), httpClient);
        when(httpClient.post(config.uri())).thenReturn(builder);
        Timer timer = Timer.builder("my.timer")
                .publishPercentiles(0.5, 0.0)
                .register(meterRegistry);
        timer.record(22, MILLISECONDS);
        clock.add(config.step());

<<<<<<< HEAD
=======
        List<String> metrics = meterRegistry.writeSummary(summary).map((metric) -> metric.getTimeSeries().asJson())
                .collect(Collectors.toList());

        assertThat(metrics).containsExactlyInAnyOrder(
                "{\"timeseriesId\":\"custom:my.distribution.summary.sum\",\"dataPoints\":[[60001,6]]}",
                "{\"timeseriesId\":\"custom:my.distribution.summary.count\",\"dataPoints\":[[60001,3]]}",
                "{\"timeseriesId\":\"custom:my.distribution.summary.avg\",\"dataPoints\":[[60001,2]]}",
                "{\"timeseriesId\":\"custom:my.distribution.summary.max\",\"dataPoints\":[[60001,3]]}");
    }

    @Test
    void failOnPutShouldHaveProperLogging() {
        HttpSender httpClient = request -> new HttpSender.Response(500, "simulated");
        DynatraceMeterRegistry meterRegistry = FACTORY.injectLogger(() -> createRegistry(httpClient));

        meterRegistry.gauge("my.gauge", GAUGE_VALUE);
>>>>>>> 4f3cf5ac
        meterRegistry.publish();

<<<<<<< HEAD
        ArgumentCaptor<HttpSender.Request> argumentCaptor = ArgumentCaptor.forClass(HttpSender.Request.class);
        verify(httpClient).send(argumentCaptor.capture());
        HttpSender.Request request = argumentCaptor.getValue();

        assertThat(request.getEntity()).asString()
                .hasLineCount(3)
                .contains("my.timer,dt.metrics.source=micrometer gauge,min=22.0,max=22.0,sum=22.0,count=1 " + clock.wallTime())
                .contains("my.timer.percentile,phi=0,dt.metrics.source=micrometer gauge,0.0 " + clock.wallTime())
                .contains("my.timer.percentile,phi=0.5,dt.metrics.source=micrometer gauge,0.0 " + clock.wallTime());
    }

    @Test
    void shouldPublishZerothPercentileIfExclusivelyDefined() throws Throwable {
        HttpSender.Request.Builder builder = HttpSender.Request.build(config.uri(), httpClient);
        when(httpClient.post(config.uri())).thenReturn(builder);
        Timer timer = Timer.builder("my.timer")
                .publishPercentiles(0.0)
                .register(meterRegistry);
        timer.record(22, MILLISECONDS);
        clock.add(config.step());
=======
        assertThat(LOGGER.getLogEvents()).hasSize(1);
        assertThat(LOGGER.getLogEvents().get(0).getLevel()).isSameAs(ERROR);
        assertThat(LOGGER.getLogEvents().get(0).getMessage()).isEqualTo(
                "failed to create custom metric custom:my.gauge in Dynatrace: Error Code=500, Response Body=simulated");
        assertThat(LOGGER.getLogEvents().get(0).getCause()).isNull();
    }

    @Test
    void failOnPostShouldHaveProperLogging() throws Throwable {
        HttpSender httpClient = mock(HttpSender.class);
        HttpSender.Request.Builder builder = HttpSender.Request.build("https://test", httpClient);
        when(httpClient.put(isA(String.class))).thenReturn(builder);
        when(httpClient.post(isA(String.class))).thenReturn(builder);
        when(httpClient.send(isA(HttpSender.Request.class))).thenReturn(new HttpSender.Response(200, null),
                new HttpSender.Response(500, "simulated"));

        DynatraceMeterRegistry meterRegistry = FACTORY.injectLogger(() -> createRegistry(httpClient));
>>>>>>> 4f3cf5ac

        meterRegistry.publish();

<<<<<<< HEAD
        ArgumentCaptor<HttpSender.Request> argumentCaptor = ArgumentCaptor.forClass(HttpSender.Request.class);
        verify(httpClient).send(argumentCaptor.capture());
        HttpSender.Request request = argumentCaptor.getValue();

        assertThat(request.getEntity()).asString()
                .hasLineCount(2)
                .contains("my.timer,dt.metrics.source=micrometer gauge,min=22.0,max=22.0,sum=22.0,count=1 " + clock.wallTime())
                .contains("my.timer.percentile,phi=0,dt.metrics.source=micrometer gauge,0.0 " + clock.wallTime());
=======
        assertThat(LOGGER.getLogEvents()).hasSize(3);
        assertThat(LOGGER.getLogEvents().get(0).getLevel()).isSameAs(DEBUG);
        assertThat(LOGGER.getLogEvents().get(0).getMessage())
                .isEqualTo("created custom:my.gauge as custom metric in Dynatrace");
        assertThat(LOGGER.getLogEvents().get(0).getCause()).isNull();

        assertThat(LOGGER.getLogEvents().get(1).getLevel()).isSameAs(ERROR);
        assertThat(LOGGER.getLogEvents().get(1).getMessage())
                .isEqualTo("failed to send metrics to Dynatrace: Error Code=500, Response Body=simulated");
        assertThat(LOGGER.getLogEvents().get(1).getCause()).isNull();
    }

    private DynatraceMeterRegistry createRegistry(HttpSender httpClient) {
        return DynatraceMeterRegistry.builder(config).clock(clock).httpClient(httpClient).build();
>>>>>>> 4f3cf5ac
    }

    private DynatraceConfig createDefaultDynatraceConfig() {
        return new DynatraceConfig() {
            @Override
            public String get(String key) {
                return null;
            }

<<<<<<< HEAD
            @Override
            public String uri() {
                return "http://localhost";
            }
=======
    private DynatraceTimeSeries createTimeSeriesWithDimensions(int numberOfDimensions, String metricId) {
        return new DynatraceTimeSeries(metricId, System.currentTimeMillis(), 1.23,
                createDimensionsMap(numberOfDimensions));
    }
>>>>>>> 4f3cf5ac

            @Override
            public String apiToken() {
                return "apiToken";
            }

<<<<<<< HEAD
            @Override
            public DynatraceApiVersion apiVersion() {
                return DynatraceApiVersion.V2;
            }
        };
=======
    private boolean isValidJson(String json) {
        try {
            mapper.readTree(json);
            return true;
        }
        catch (Exception e) {
            return false;
        }
>>>>>>> 4f3cf5ac
    }

}<|MERGE_RESOLUTION|>--- conflicted
+++ resolved
@@ -27,9 +27,7 @@
 import static org.assertj.core.api.Assertions.assertThat;
 import static org.assertj.core.api.Assertions.entry;
 import static org.mockito.ArgumentMatchers.isA;
-import static org.mockito.Mockito.mock;
-import static org.mockito.Mockito.verify;
-import static org.mockito.Mockito.when;
+import static org.mockito.Mockito.*;
 
 /**
  * Tests for {@link DynatraceMeterRegistry}.
@@ -37,202 +35,34 @@
  * @author Jonatan Ivanov
  */
 class DynatraceMeterRegistryTest {
-<<<<<<< HEAD
+
     private DynatraceConfig config;
+
     private MockClock clock;
+
     private HttpSender httpClient;
+
     private DynatraceMeterRegistry meterRegistry;
 
     @BeforeEach
     void setUp() {
         this.config = createDefaultDynatraceConfig();
         this.clock = new MockClock();
-        this.clock.add(System.currentTimeMillis(), MILLISECONDS); // Set the clock to something recent so that the Dynatrace library will not complain.
+        this.clock.add(System.currentTimeMillis(), MILLISECONDS); // Set the clock to
+                                                                  // something recent so
+                                                                  // that the Dynatrace
+                                                                  // library will not
+                                                                  // complain.
         this.httpClient = mock(HttpSender.class);
-        this.meterRegistry = DynatraceMeterRegistry.builder(config)
-                .clock(clock)
-                .httpClient(httpClient)
-                .build();
-=======
-
-    private static final MockLoggerFactory FACTORY = new MockLoggerFactory();
-
-    private static final MockLogger LOGGER = FACTORY.getLogger(DynatraceMeterRegistry.class);
-
-    private static final Double GAUGE_VALUE = 1.0;
-
-    private final DynatraceConfig config = new DynatraceConfig() {
-        @Override
-        public String get(String key) {
-            return null;
-        }
-
-        @Override
-        public String uri() {
-            return "http://localhost";
-        }
-
-        @Override
-        public String deviceId() {
-            return "deviceId";
-        }
-
-        @Override
-        public String apiToken() {
-            return "apiToken";
-        }
-    };
-
-    private final MockClock clock = new MockClock();
-
-    private final HttpSender httpClient = request -> new HttpSender.Response(200, null);
-
-    private final DynatraceMeterRegistry meterRegistry = FACTORY.injectLogger(() -> createRegistry(httpClient));
-
-    private final ObjectMapper mapper = new ObjectMapper();
-
-    @AfterEach
-    void tearDown() {
-        LOGGER.clear();
-    }
-
-    @Test
-    void constructorWhenUriIsMissingShouldThrowValidationException() {
-        assertThatThrownBy(() -> new DynatraceMeterRegistry(new DynatraceConfig() {
-            @Override
-            public String get(String key) {
-                return null;
-            }
-
-            @Override
-            public String deviceId() {
-                return "deviceId";
-            }
-
-            @Override
-            public String apiToken() {
-                return "apiToken";
-            }
-        }, Clock.SYSTEM)).isExactlyInstanceOf(ValidationException.class);
-    }
-
-    @Test
-    void constructorWhenDeviceIdIsMissingShouldThrowValidationException() {
-        assertThatThrownBy(() -> new DynatraceMeterRegistry(new DynatraceConfig() {
-            @Override
-            public String get(String key) {
-                return null;
-            }
-
-            @Override
-            public String uri() {
-                return "uri";
-            }
-
-            @Override
-            public String apiToken() {
-                return "apiToken";
-            }
-        }, Clock.SYSTEM)).isExactlyInstanceOf(ValidationException.class);
-    }
-
-    @Test
-    void constructorWhenApiTokenIsMissingShouldThrowValidationException() {
-        assertThatThrownBy(() -> new DynatraceMeterRegistry(new DynatraceConfig() {
-            @Override
-            public String get(String key) {
-                return null;
-            }
-
-            @Override
-            public String uri() {
-                return "uri";
-            }
-
-            @Override
-            public String deviceId() {
-                return "deviceId";
-            }
-        }, Clock.SYSTEM)).isExactlyInstanceOf(ValidationException.class);
-    }
-
-    @Test
-    void putCustomMetricOnSuccessShouldAddMetricIdToCreatedCustomMetrics()
-            throws NoSuchFieldException, IllegalAccessException {
-        Field createdCustomMetricsField = DynatraceMeterRegistry.class.getDeclaredField("createdCustomMetrics");
-        createdCustomMetricsField.setAccessible(true);
-        @SuppressWarnings("unchecked")
-        Set<String> createdCustomMetrics = (Set<String>) createdCustomMetricsField.get(meterRegistry);
-        assertThat(createdCustomMetrics).isEmpty();
-
-        DynatraceMetricDefinition customMetric = new DynatraceMetricDefinition("metricId", null, null, null,
-                new String[] { "type" }, null);
-        meterRegistry.putCustomMetric(customMetric);
-        assertThat(createdCustomMetrics).containsExactly("metricId");
-    }
-
-    @Test
-    void writeMeterWithGauge() {
-        meterRegistry.gauge("my.gauge", GAUGE_VALUE);
-        Gauge gauge = meterRegistry.find("my.gauge").gauge();
-        assertThat(meterRegistry.writeMeter(gauge)).hasSize(1);
-    }
-
-    @Test
-    void writeMeterWithGaugeShouldDropNanValue() {
-        meterRegistry.gauge("my.gauge", Double.NaN);
-        Gauge gauge = meterRegistry.find("my.gauge").gauge();
-        assertThat(meterRegistry.writeMeter(gauge)).isEmpty();
-    }
-
-    @SuppressWarnings("unchecked")
-    @Test
-    void writeMeterWithGaugeWhenChangingFiniteToNaNShouldWork() {
-        AtomicBoolean first = new AtomicBoolean(true);
-        meterRegistry.gauge("my.gauge", first, (b) -> b.getAndSet(false) ? GAUGE_VALUE : Double.NaN);
-        Gauge gauge = meterRegistry.find("my.gauge").gauge();
-        Stream<DynatraceMeterRegistry.DynatraceCustomMetric> stream = meterRegistry.writeMeter(gauge);
-        List<DynatraceMeterRegistry.DynatraceCustomMetric> metrics = stream.collect(Collectors.toList());
-        assertThat(metrics).hasSize(1);
-        DynatraceMeterRegistry.DynatraceCustomMetric metric = metrics.get(0);
-        DynatraceTimeSeries timeSeries = metric.getTimeSeries();
-        try {
-            Map<String, Object> map = mapper.readValue(timeSeries.asJson(), Map.class);
-            List<List<Number>> dataPoints = (List<List<Number>>) map.get("dataPoints");
-            assertThat(dataPoints.get(0).get(1).doubleValue()).isEqualTo(GAUGE_VALUE);
-        }
-        catch (IOException ex) {
-            throw new RuntimeException(ex);
-        }
-    }
-
-    @Test
-    void writeMeterWithGaugeShouldDropInfiniteValues() {
-        meterRegistry.gauge("my.gauge", Double.POSITIVE_INFINITY);
-        Gauge gauge = meterRegistry.find("my.gauge").gauge();
-        assertThat(meterRegistry.writeMeter(gauge)).isEmpty();
-
-        meterRegistry.gauge("my.gauge", Double.NEGATIVE_INFINITY);
-        gauge = meterRegistry.find("my.gauge").gauge();
-        assertThat(meterRegistry.writeMeter(gauge)).isEmpty();
-    }
-
-    @Test
-    void writeMeterWithTimeGauge() {
-        AtomicReference<Double> obj = new AtomicReference<>(GAUGE_VALUE);
-        meterRegistry.more().timeGauge("my.timeGauge", Tags.empty(), obj, TimeUnit.SECONDS, AtomicReference::get);
-        TimeGauge timeGauge = meterRegistry.find("my.timeGauge").timeGauge();
-        assertThat(meterRegistry.writeMeter(timeGauge)).hasSize(1);
->>>>>>> 4f3cf5ac
+        this.meterRegistry = DynatraceMeterRegistry.builder(config).clock(clock).httpClient(httpClient).build();
     }
 
     @Test
     void shouldSendProperRequest() throws Throwable {
         HttpSender.Request.Builder builder = HttpSender.Request.build(config.uri(), httpClient);
         when(httpClient.post(config.uri())).thenReturn(builder);
-        when(httpClient.send(isA(HttpSender.Request.class))).thenReturn(new HttpSender.Response(202,
-                "{ \"linesOk\": 4, \"linesInvalid\": 0, \"error\": null }"
-        ));
+        when(httpClient.send(isA(HttpSender.Request.class)))
+                .thenReturn(new HttpSender.Response(202, "{ \"linesOk\": 4, \"linesInvalid\": 0, \"error\": null }"));
 
         Double gauge = meterRegistry.gauge("my.gauge", 42d);
         Counter counter = meterRegistry.counter("my.counter");
@@ -246,155 +76,56 @@
 
         meterRegistry.publish();
 
-<<<<<<< HEAD
         ArgumentCaptor<HttpSender.Request> argumentCaptor = ArgumentCaptor.forClass(HttpSender.Request.class);
         verify(httpClient).send(argumentCaptor.capture());
         HttpSender.Request request = argumentCaptor.getValue();
 
-        assertThat(request.getRequestHeaders()).containsOnly(
-                entry("Content-Type", "text/plain"),
-                entry("User-Agent", "micrometer"),
-                entry("Authorization", "Api-Token apiToken")
-        );
-        assertThat(request.getEntity()).asString()
-                .hasLineCount(3)
+        assertThat(request.getRequestHeaders()).containsOnly(entry("Content-Type", "text/plain"),
+                entry("User-Agent", "micrometer"), entry("Authorization", "Api-Token apiToken"));
+        assertThat(request.getEntity()).asString().hasLineCount(3)
                 .contains("my.counter,dt.metrics.source=micrometer count,delta=12.0 " + clock.wallTime())
                 .contains("my.gauge,dt.metrics.source=micrometer gauge," + gauge.doubleValue() + " " + clock.wallTime())
-                .contains("my.timer,dt.metrics.source=micrometer gauge,min=0.0,max=42.0,sum=108.0,count=4 " + clock.wallTime());
+                .contains("my.timer,dt.metrics.source=micrometer gauge,min=0.0,max=42.0,sum=108.0,count=4 "
+                        + clock.wallTime());
     }
 
     @Test
     void shouldTrackZerothPercentileButShouldNotPublishIt() throws Throwable {
         HttpSender.Request.Builder builder = HttpSender.Request.build(config.uri(), httpClient);
         when(httpClient.post(config.uri())).thenReturn(builder);
-        Timer timer = Timer.builder("my.timer")
-                .publishPercentiles(0.5)
-                .register(meterRegistry);
+        Timer timer = Timer.builder("my.timer").publishPercentiles(0.5).register(meterRegistry);
         timer.record(22, MILLISECONDS);
         clock.add(config.step());
 
         meterRegistry.publish();
-=======
-    @Test
-    void writeCustomMetrics() {
-        meterRegistry.gauge("my.gauge", GAUGE_VALUE);
-        Gauge gauge = meterRegistry.find("my.gauge").gauge();
-        Stream<DynatraceMeterRegistry.DynatraceCustomMetric> series = meterRegistry.writeMeter(gauge);
-        List<DynatraceTimeSeries> timeSeries = series.map(DynatraceMeterRegistry.DynatraceCustomMetric::getTimeSeries)
-                .collect(Collectors.toList());
-        List<DynatraceBatchedPayload> entries = meterRegistry.createPostMessages("my.type", null, timeSeries);
-        assertThat(entries).hasSize(1);
-        assertThat(entries.get(0).metricCount).isEqualTo(1);
-        assertThat(isValidJson(entries.get(0).payload)).isEqualTo(true);
-    }
-
-    @Test
-    void whenAllTsTooLargeEmptyMessageListReturned() {
-        List<DynatraceBatchedPayload> messages = meterRegistry.createPostMessages("my.type", null,
-                Collections.singletonList(createTimeSeriesWithDimensions(10_000)));
-        assertThat(messages).isEmpty();
-    }
-
-    @Test
-    void splitsWhenExactlyExceedingMaxByComma() {
-        // comma needs to be considered when there is more than one time series
-        List<DynatraceBatchedPayload> messages = meterRegistry.createPostMessages("my.type", "my.group",
-                // Max bytes: 15330 (excluding header/footer, 15360 with header/footer)
-                Arrays.asList(createTimeSeriesWithDimensions(750), // 14861 bytes
-                        createTimeSeriesWithDimensions(23, "asdfg"), // 469 bytes
-                                                                     // (overflows due to
-                                                                     // comma)
-                        createTimeSeriesWithDimensions(750), // 14861 bytes
-                        createTimeSeriesWithDimensions(22, "asd") // 468 bytes + comma
-                ));
-        assertThat(messages).hasSize(3);
-        assertThat(messages.get(0).metricCount).isEqualTo(1);
-        assertThat(messages.get(1).metricCount).isEqualTo(1);
-        assertThat(messages.get(2).metricCount).isEqualTo(2);
-        assertThat(messages.get(2).payload.getBytes(UTF_8).length).isEqualTo(15360);
-        assertThat(messages.stream().map(message -> message.payload).allMatch(this::isValidJson)).isTrue();
-    }
-
-    @Test
-    void countsPreviousAndNextComma() {
-        List<DynatraceBatchedPayload> messages = meterRegistry.createPostMessages("my.type", null,
-                // Max bytes: 15330 (excluding header/footer, 15360 with header/footer)
-                Arrays.asList(createTimeSeriesWithDimensions(750), // 14861 bytes
-                        createTimeSeriesWithDimensions(10, "asdf"), // 234 bytes + comma
-                        createTimeSeriesWithDimensions(10, "asdf") // 234 bytes + comma =
-                                                                   // 15331 bytes
-                                                                   // (overflow)
-                ));
-        assertThat(messages).hasSize(2);
-        assertThat(messages.get(0).metricCount).isEqualTo(2);
-        assertThat(messages.get(1).metricCount).isEqualTo(1);
-        assertThat(messages.stream().map(message -> message.payload).allMatch(this::isValidJson)).isTrue();
-    }
->>>>>>> 4f3cf5ac
 
         ArgumentCaptor<HttpSender.Request> argumentCaptor = ArgumentCaptor.forClass(HttpSender.Request.class);
         verify(httpClient).send(argumentCaptor.capture());
         HttpSender.Request request = argumentCaptor.getValue();
 
-<<<<<<< HEAD
-        assertThat(request.getEntity()).asString()
-                .hasLineCount(2)
-                .contains("my.timer,dt.metrics.source=micrometer gauge,min=22.0,max=22.0,sum=22.0,count=1 " + clock.wallTime())
+        assertThat(request.getEntity()).asString().hasLineCount(2)
+                .contains("my.timer,dt.metrics.source=micrometer gauge,min=22.0,max=22.0,sum=22.0,count=1 "
+                        + clock.wallTime())
                 .contains("my.timer.percentile,phi=0.5,dt.metrics.source=micrometer gauge,0.0 " + clock.wallTime());
-=======
-    @Test
-    void writeMeterWhenCustomMeterHasMixedFiniteAndNonFiniteValuesShouldSkipOnlyNonFiniteValues() {
-        Measurement measurement1 = new Measurement(() -> Double.POSITIVE_INFINITY, Statistic.VALUE);
-        Measurement measurement2 = new Measurement(() -> Double.NEGATIVE_INFINITY, Statistic.VALUE);
-        Measurement measurement3 = new Measurement(() -> Double.NaN, Statistic.VALUE);
-        Measurement measurement4 = new Measurement(() -> 1d, Statistic.VALUE);
-        Measurement measurement5 = new Measurement(() -> 2d, Statistic.VALUE);
-        List<Measurement> measurements = Arrays.asList(measurement1, measurement2, measurement3, measurement4,
-                measurement5);
-        Meter meter = Meter.builder("my.meter", Meter.Type.GAUGE, measurements).register(this.meterRegistry);
-        assertThat(meterRegistry.writeMeter(meter)).hasSize(2);
->>>>>>> 4f3cf5ac
     }
 
     @Test
     void shouldPublishZerothPercentileIfAlreadyDefined() throws Throwable {
         HttpSender.Request.Builder builder = HttpSender.Request.build(config.uri(), httpClient);
         when(httpClient.post(config.uri())).thenReturn(builder);
-        Timer timer = Timer.builder("my.timer")
-                .publishPercentiles(0.5, 0.0)
-                .register(meterRegistry);
+        Timer timer = Timer.builder("my.timer").publishPercentiles(0.5, 0.0).register(meterRegistry);
         timer.record(22, MILLISECONDS);
         clock.add(config.step());
 
-<<<<<<< HEAD
-=======
-        List<String> metrics = meterRegistry.writeSummary(summary).map((metric) -> metric.getTimeSeries().asJson())
-                .collect(Collectors.toList());
-
-        assertThat(metrics).containsExactlyInAnyOrder(
-                "{\"timeseriesId\":\"custom:my.distribution.summary.sum\",\"dataPoints\":[[60001,6]]}",
-                "{\"timeseriesId\":\"custom:my.distribution.summary.count\",\"dataPoints\":[[60001,3]]}",
-                "{\"timeseriesId\":\"custom:my.distribution.summary.avg\",\"dataPoints\":[[60001,2]]}",
-                "{\"timeseriesId\":\"custom:my.distribution.summary.max\",\"dataPoints\":[[60001,3]]}");
-    }
-
-    @Test
-    void failOnPutShouldHaveProperLogging() {
-        HttpSender httpClient = request -> new HttpSender.Response(500, "simulated");
-        DynatraceMeterRegistry meterRegistry = FACTORY.injectLogger(() -> createRegistry(httpClient));
-
-        meterRegistry.gauge("my.gauge", GAUGE_VALUE);
->>>>>>> 4f3cf5ac
         meterRegistry.publish();
 
-<<<<<<< HEAD
         ArgumentCaptor<HttpSender.Request> argumentCaptor = ArgumentCaptor.forClass(HttpSender.Request.class);
         verify(httpClient).send(argumentCaptor.capture());
         HttpSender.Request request = argumentCaptor.getValue();
 
-        assertThat(request.getEntity()).asString()
-                .hasLineCount(3)
-                .contains("my.timer,dt.metrics.source=micrometer gauge,min=22.0,max=22.0,sum=22.0,count=1 " + clock.wallTime())
+        assertThat(request.getEntity()).asString().hasLineCount(3)
+                .contains("my.timer,dt.metrics.source=micrometer gauge,min=22.0,max=22.0,sum=22.0,count=1 "
+                        + clock.wallTime())
                 .contains("my.timer.percentile,phi=0,dt.metrics.source=micrometer gauge,0.0 " + clock.wallTime())
                 .contains("my.timer.percentile,phi=0.5,dt.metrics.source=micrometer gauge,0.0 " + clock.wallTime());
     }
@@ -403,58 +134,20 @@
     void shouldPublishZerothPercentileIfExclusivelyDefined() throws Throwable {
         HttpSender.Request.Builder builder = HttpSender.Request.build(config.uri(), httpClient);
         when(httpClient.post(config.uri())).thenReturn(builder);
-        Timer timer = Timer.builder("my.timer")
-                .publishPercentiles(0.0)
-                .register(meterRegistry);
+        Timer timer = Timer.builder("my.timer").publishPercentiles(0.0).register(meterRegistry);
         timer.record(22, MILLISECONDS);
         clock.add(config.step());
-=======
-        assertThat(LOGGER.getLogEvents()).hasSize(1);
-        assertThat(LOGGER.getLogEvents().get(0).getLevel()).isSameAs(ERROR);
-        assertThat(LOGGER.getLogEvents().get(0).getMessage()).isEqualTo(
-                "failed to create custom metric custom:my.gauge in Dynatrace: Error Code=500, Response Body=simulated");
-        assertThat(LOGGER.getLogEvents().get(0).getCause()).isNull();
-    }
-
-    @Test
-    void failOnPostShouldHaveProperLogging() throws Throwable {
-        HttpSender httpClient = mock(HttpSender.class);
-        HttpSender.Request.Builder builder = HttpSender.Request.build("https://test", httpClient);
-        when(httpClient.put(isA(String.class))).thenReturn(builder);
-        when(httpClient.post(isA(String.class))).thenReturn(builder);
-        when(httpClient.send(isA(HttpSender.Request.class))).thenReturn(new HttpSender.Response(200, null),
-                new HttpSender.Response(500, "simulated"));
-
-        DynatraceMeterRegistry meterRegistry = FACTORY.injectLogger(() -> createRegistry(httpClient));
->>>>>>> 4f3cf5ac
 
         meterRegistry.publish();
 
-<<<<<<< HEAD
         ArgumentCaptor<HttpSender.Request> argumentCaptor = ArgumentCaptor.forClass(HttpSender.Request.class);
         verify(httpClient).send(argumentCaptor.capture());
         HttpSender.Request request = argumentCaptor.getValue();
 
-        assertThat(request.getEntity()).asString()
-                .hasLineCount(2)
-                .contains("my.timer,dt.metrics.source=micrometer gauge,min=22.0,max=22.0,sum=22.0,count=1 " + clock.wallTime())
+        assertThat(request.getEntity()).asString().hasLineCount(2)
+                .contains("my.timer,dt.metrics.source=micrometer gauge,min=22.0,max=22.0,sum=22.0,count=1 "
+                        + clock.wallTime())
                 .contains("my.timer.percentile,phi=0,dt.metrics.source=micrometer gauge,0.0 " + clock.wallTime());
-=======
-        assertThat(LOGGER.getLogEvents()).hasSize(3);
-        assertThat(LOGGER.getLogEvents().get(0).getLevel()).isSameAs(DEBUG);
-        assertThat(LOGGER.getLogEvents().get(0).getMessage())
-                .isEqualTo("created custom:my.gauge as custom metric in Dynatrace");
-        assertThat(LOGGER.getLogEvents().get(0).getCause()).isNull();
-
-        assertThat(LOGGER.getLogEvents().get(1).getLevel()).isSameAs(ERROR);
-        assertThat(LOGGER.getLogEvents().get(1).getMessage())
-                .isEqualTo("failed to send metrics to Dynatrace: Error Code=500, Response Body=simulated");
-        assertThat(LOGGER.getLogEvents().get(1).getCause()).isNull();
-    }
-
-    private DynatraceMeterRegistry createRegistry(HttpSender httpClient) {
-        return DynatraceMeterRegistry.builder(config).clock(clock).httpClient(httpClient).build();
->>>>>>> 4f3cf5ac
     }
 
     private DynatraceConfig createDefaultDynatraceConfig() {
@@ -464,39 +157,21 @@
                 return null;
             }
 
-<<<<<<< HEAD
             @Override
             public String uri() {
                 return "http://localhost";
             }
-=======
-    private DynatraceTimeSeries createTimeSeriesWithDimensions(int numberOfDimensions, String metricId) {
-        return new DynatraceTimeSeries(metricId, System.currentTimeMillis(), 1.23,
-                createDimensionsMap(numberOfDimensions));
-    }
->>>>>>> 4f3cf5ac
 
             @Override
             public String apiToken() {
                 return "apiToken";
             }
 
-<<<<<<< HEAD
             @Override
             public DynatraceApiVersion apiVersion() {
                 return DynatraceApiVersion.V2;
             }
         };
-=======
-    private boolean isValidJson(String json) {
-        try {
-            mapper.readTree(json);
-            return true;
-        }
-        catch (Exception e) {
-            return false;
-        }
->>>>>>> 4f3cf5ac
     }
 
 }