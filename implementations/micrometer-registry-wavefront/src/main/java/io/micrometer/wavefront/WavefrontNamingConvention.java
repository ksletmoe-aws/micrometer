/**
 * Copyright 2017 Pivotal Software, Inc.
 * <p>
 * Licensed under the Apache License, Version 2.0 (the "License");
 * you may not use this file except in compliance with the License.
 * You may obtain a copy of the License at
 * <p>
 * https://www.apache.org/licenses/LICENSE-2.0
 * <p>
 * Unless required by applicable law or agreed to in writing, software
 * distributed under the License is distributed on an "AS IS" BASIS,
 * WITHOUT WARRANTIES OR CONDITIONS OF ANY KIND, either express or implied.
 * See the License for the specific language governing permissions and
 * limitations under the License.
 */
package io.micrometer.wavefront;

import io.micrometer.core.instrument.Meter;
import io.micrometer.core.instrument.config.NamingConvention;
import io.micrometer.core.instrument.util.StringEscapeUtils;
import io.micrometer.core.lang.Nullable;

<<<<<<< HEAD
import java.util.regex.Pattern;

=======
/**
 * Naming convention for Wavefront.
 *
 * @author Jon Schneider
 * @since 1.0.0
 */
>>>>>>> f5cfd925
public class WavefrontNamingConvention implements NamingConvention {

    private static final Pattern NAME_CLEANUP_PATTERN = Pattern.compile("[^a-zA-Z0-9\\-_\\./,]");
    private static final Pattern KEY_CLEANUP_PATTERN = Pattern.compile("[^a-zA-Z0-9\\-_\\.]");

    private final NamingConvention delegate;

    @Nullable
    private String namePrefix;

    public WavefrontNamingConvention(@Nullable String namePrefix) {
        this(namePrefix, NamingConvention.dot);
    }

    public WavefrontNamingConvention(@Nullable String namePrefix, NamingConvention delegate) {
        this.delegate = delegate;
        this.namePrefix = (namePrefix != null && namePrefix.isEmpty()) ? null : namePrefix;
    }

    /**
     * Valid characters are: a-z, A-Z, 0-9, hyphen ("-"), underscore ("_"), dot ("."). Forward slash ("/") and comma
     * (",") are allowed if metricName is enclosed in double quotes.
     */
    @Override
    public String name(String name, Meter.Type type, @Nullable String baseUnit) {
        String sanitizedName = NAME_CLEANUP_PATTERN.matcher(delegate.name(name, type, baseUnit)).replaceAll("_");

        // add name prefix if prefix exists
        if (namePrefix != null) {
            return namePrefix + "." + sanitizedName;
        }
        return sanitizedName;
    }

    /**
     * Valid characters are: alphanumeric, hyphen ("-"), underscore ("_"), dot (".")
     */
    @Override
    public String tagKey(String key) {
        return KEY_CLEANUP_PATTERN.matcher(delegate.tagKey(key)).replaceAll("_");
    }

    /**
     * We recommend enclosing tag values with double quotes (" "). If you surround the value with quotes any character is allowed,
     * including spaces. To include a double quote, escape it with a backslash. The backslash cannot
     * be the last character in the tag value.
     */
    @Override
    public String tagValue(String value) {
        String sanitized = delegate.tagValue(value);
        return StringEscapeUtils.escapeJson(sanitized.endsWith("\\") ?
                sanitized.substring(0, sanitized.length() - 1) + "_" :
                sanitized);
    }
}<|MERGE_RESOLUTION|>--- conflicted
+++ resolved
@@ -20,17 +20,14 @@
 import io.micrometer.core.instrument.util.StringEscapeUtils;
 import io.micrometer.core.lang.Nullable;
 
-<<<<<<< HEAD
 import java.util.regex.Pattern;
 
-=======
 /**
  * Naming convention for Wavefront.
  *
  * @author Jon Schneider
  * @since 1.0.0
  */
->>>>>>> f5cfd925
 public class WavefrontNamingConvention implements NamingConvention {
 
     private static final Pattern NAME_CLEANUP_PATTERN = Pattern.compile("[^a-zA-Z0-9\\-_\\./,]");
