= Micrometer OTLP
:toc:
:sectnums:
:system: otlp

OpenTelemetry is a CNCF incubating project for providing standards for telemetry data. OpenTelemetry protocol (OTLP) is a vendor-neutral protocol that you can use to send data to various backends that support it. You can read the corresponding docs on how the metrics are ingested and can be visualized in the respective vendor docs.

include::_install.adoc[]

== Configuring
The following example configures an OTLP registry:

[source,java]
----
OtlpConfig otlpConfig = new OtlpConfig() {
            @Override
            public String get(final String key) {
                return null;
            }
};

MeterRegistry registry = new OtlpMeterRegistry(otlpConfig, Clock.SYSTEM);
----

`OtlpConfig` is an interface with a set of default methods. If, in the implementation of `get(String k)`, rather than returning `null`, you instead bind it to a property source (for example, a simple `Map` can work), you can override the default configuration through properties. For example, Micrometer's Spring Boot support binds properties prefixed with `management.otlp.metrics.export` directly to the `OtlpConfig`:

[source, yaml]
----
management:
  otlp:
    metrics:
      export:
        # Supported configs
        url: "https://otlp.example.com:4318/v1/metrics"
        aggregationTemporality: "cumulative"
        headers:
          header1: value1
        step: 30s
        resourceAttributes:
          key1: value1
----

<<<<<<< HEAD
1. `url` - The URL to which data is reported. Environment variables `OTEL_EXPORTER_OTLP_METRICS_ENDPOINT` and `OTEL_EXPORTER_OTLP_ENDPOINT` are also supported in the default implementation. If a value is not provided, it defaults to `http://localhost:4318/v1/metrics`
2. `aggregationTemporality` - https://opentelemetry.io/docs/specs/otel/metrics/data-model/#temporality[Aggregation temporality, window=_blank] determines how the additive quantities are expressed, in relation to time. The environment variable `OTEL_EXPORTER_OTLP_METRICS_TEMPORALITY_PREFERENCE` is supported by the default implementation. The supported values are `cumulative` or `delta`. Defaults to `cumulative`. +
*Note*: This config was introduced in version 1.11.0.
=======
1. `url` - The URL to which data is reported. Defaults to `http://localhost:4318/v1/metrics`
2. `aggregationTemporality` - https://opentelemetry.io/docs/specs/otel/metrics/data-model/#temporality[Aggregation temporality, window=_blank] determines how the additive quantities are expressed, in relation to time. The supported values are `cumulative` or `delta`. Defaults to `cumulative`.
>>>>>>> 0b321c81
3. `headers` - Additional headers to send with exported metrics. This can be used for authorization headers. By default, headers are loaded from the config. If that is not set, they can be taken from the environment variables `OTEL_EXPORTER_OTLP_HEADERS` and `OTEL_EXPORTER_OTLP_METRICS_HEADERS`. If a header is set in both the environmental variables, the header in the latter overrides the former.
4. `step` - the interval at which metrics will be published. The environment variable `OTEL_METRIC_EXPORT_INTERVAL` is supported by the default implementation. If a value is not provided, defaults to 1 minute.
5. `resourceAttributes` - https://opentelemetry.io/docs/specs/otel/resource/semantic_conventions/#service[Resource attributes, window=_blank] are used for all metrics published. By default, Micrometer adds the following resource attributes:

[%autowidth]
|===
|Key | Default value

|telemetry.sdk.name
|io.micrometer

|telemetry.sdk.language
|java

|telemetry.sdk.version
|<micrometer-core-version> (e.g.: 1.11.0)

|service.name
|unknown_service
|===

If this config is empty, resource attributes are loaded from the `OTEL_RESOURCE_ATTRIBUTES` environmental variable. You can override `service.name` by setting the `OTEL_SERVICE_NAME` environmental variable, and this takes precedence over other configs.

== Supported metrics
https://opentelemetry.io/docs/specs/otel/metrics/data-model/#metric-points[Metric points, window=_blank] define the different data points that are supported in OTLP. Micrometer supports exporting the below data points in OTLP format,

1. https://opentelemetry.io/docs/specs/otel/metrics/data-model/#sums[Sums, window=_blank]
2. https://opentelemetry.io/docs/specs/otel/metrics/data-model/#gauge[Gauge, window=_blank]
3. https://opentelemetry.io/docs/specs/otel/metrics/data-model/#histogram[Histogram, window=_blank]
4. https://opentelemetry.io/docs/specs/otel/metrics/data-model/#summary-legacy[Summary, window=_blank]

The following table maps OTLP data points and the Micrometer meters:

[%autowidth]
|===
|OTLP data point | Micrometer meter type

|Sums
|Counter, FunctionCounter

|Gauge
|Gauge, TimeGauge, MultiGauge

|Histogram
|Timer, DistributionSummary, LongTaskTimer, FunctionTimer (only sum and count are set)

|Summary
|Timer, DistributionSummary, LongTaskTimer
|===

*Note*:

1. `max` on the Histogram data point is supported only in delta aggregation temporality. This is because the values represented by cumulative min and max stabilize as more events are recorded and are less useful when recorded over application's lifecycle.
2. Currently, Micrometer only exports metadata for type `Meter` to OTLP.

== Histograms and Percentiles
Micrometer `Timer` and `DistributionSummary` support configuring xref:/concepts/histogram-quantiles.adoc[client-side percentiles and percentile histograms]. The OTLP specification terms the Summary data point (client-side percentiles) as legacy and not recommended for new applications. The Summary data point also cannot have min/max associated with it. Due to these reasons, Micrometer prefers exporting Timers and DistributionSummary as a Histogram data point. By default, a Timer/DistributionSummary without any additional percentile/histogram config is exported as a Histogram data point. However, by configuring the timer to generate only client-side percentiles, by using `publishPercentiles`, you can change this to a Summary data point that exports pre-calculated percentiles. When both `publishPercentiles` and (`publishPercentileHistogram` or `serviceLevelObjectives`) are configured, the Histogram data point is preferred and pre-calculated percentiles are *not* generated. The following table describes which data point is used with different configurations:

[%autowidth]
|===
|Configuration | OTLP data point

| publishPercentiles
| Summary

| publishPercentileHistogram
| Histogram

| serviceLevelObjectives
| Histogram

| publishPercentiles and (publishPercentileHistogram/serviceLevelObjectives)
| Histogram
|===

Alternatively, if you use Spring Boot, you can use the https://docs.spring.io/spring-boot/docs/current/reference/htmlsingle/#actuator.metrics.customizing.per-meter-properties[per-meter properties, window=_blank] to configure this behavior.

If you want to generate a Histogram data point for a Timer with name `test.timer` and default buckets generated by Micrometer, use:

[source,properties]
----
management.metrics.distribution.percentiles-histogram.test.timer=true
----

For buckets with customized SLO, use:

[source,properties]
----
management.metrics.distribution.slo.test.timer=10.0,100.0,500.0,1000.0
----

Alternatively, if you want to generate Summary data point for a timer with name `test.timer` and 90th and 99th percentiles, you can use:

[source,properties]
----
management.metrics.distribution.percentiles.test.timer=0.9,0.99
----<|MERGE_RESOLUTION|>--- conflicted
+++ resolved
@@ -40,14 +40,8 @@
           key1: value1
 ----
 
-<<<<<<< HEAD
 1. `url` - The URL to which data is reported. Environment variables `OTEL_EXPORTER_OTLP_METRICS_ENDPOINT` and `OTEL_EXPORTER_OTLP_ENDPOINT` are also supported in the default implementation. If a value is not provided, it defaults to `http://localhost:4318/v1/metrics`
-2. `aggregationTemporality` - https://opentelemetry.io/docs/specs/otel/metrics/data-model/#temporality[Aggregation temporality, window=_blank] determines how the additive quantities are expressed, in relation to time. The environment variable `OTEL_EXPORTER_OTLP_METRICS_TEMPORALITY_PREFERENCE` is supported by the default implementation. The supported values are `cumulative` or `delta`. Defaults to `cumulative`. +
-*Note*: This config was introduced in version 1.11.0.
-=======
-1. `url` - The URL to which data is reported. Defaults to `http://localhost:4318/v1/metrics`
-2. `aggregationTemporality` - https://opentelemetry.io/docs/specs/otel/metrics/data-model/#temporality[Aggregation temporality, window=_blank] determines how the additive quantities are expressed, in relation to time. The supported values are `cumulative` or `delta`. Defaults to `cumulative`.
->>>>>>> 0b321c81
+2. `aggregationTemporality` - https://opentelemetry.io/docs/specs/otel/metrics/data-model/#temporality[Aggregation temporality, window=_blank] determines how the additive quantities are expressed, in relation to time. The environment variable `OTEL_EXPORTER_OTLP_METRICS_TEMPORALITY_PREFERENCE` is supported by the default implementation. The supported values are `cumulative` or `delta`. Defaults to `cumulative`.
 3. `headers` - Additional headers to send with exported metrics. This can be used for authorization headers. By default, headers are loaded from the config. If that is not set, they can be taken from the environment variables `OTEL_EXPORTER_OTLP_HEADERS` and `OTEL_EXPORTER_OTLP_METRICS_HEADERS`. If a header is set in both the environmental variables, the header in the latter overrides the former.
 4. `step` - the interval at which metrics will be published. The environment variable `OTEL_METRIC_EXPORT_INTERVAL` is supported by the default implementation. If a value is not provided, defaults to 1 minute.
 5. `resourceAttributes` - https://opentelemetry.io/docs/specs/otel/resource/semantic_conventions/#service[Resource attributes, window=_blank] are used for all metrics published. By default, Micrometer adds the following resource attributes:
