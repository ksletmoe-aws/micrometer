--- conflicted
+++ resolved
@@ -14,17 +14,7 @@
       GRADLE_OPTS: '-Dorg.gradle.jvmargs="-Xmx2048m -XX:+HeapDumpOnOutOfMemoryError"'
     resource_class: medium+
     docker:
-<<<<<<< HEAD
-      - image: cimg/openjdk:17.0.6
-=======
       - image: cimg/openjdk:17.0.7
-  circle-jdk8-executor:
-    working_directory: ~/micrometer
-    environment:
-      GRADLE_OPTS: '-Dorg.gradle.jvmargs="-Xmx2048m -XX:+HeapDumpOnOutOfMemoryError"'
-    docker:
-      - image: cimg/openjdk:8.0.362
->>>>>>> 5766de93
   circle-jdk11-executor:
     working_directory: ~/micrometer
     environment:
