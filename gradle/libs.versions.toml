[versions]
activemq-artemis = "2.33.0"
application-insights = "2.6.4"
archunit = "1.2.1"
asmForPlugins = "7.3.1"
aspectjweaver = "1.9.22"
assertj = "3.25.3"
awaitility = "4.2.1"
# legacy SDK
aws-cloudwatch = "1.12.696"
caffeine = "2.9.3"
cloudwatch2 = "2.25.26"
colt = "1.2.0"
dagger = "2.51.1"
dropwizard-metrics = "4.2.25"
dropwizard-metrics5 = "5.0.0"
dynatrace-utils = "2.2.0"
ehcache2 = "2.10.9.2"
ehcache3 = "3.10.8"
gmetric4j = "1.0.10"
google-cloud-monitoring = "3.42.0"
grpc = "1.58.0"
grpcKotlin = "1.4.1"
guava = "32.1.2-jre"
guice = "5.1.0"
h2 = "2.2.224"
hazelcast = "5.3.2"
hazelcast3 = "3.12.13"
hdrhistogram = "2.1.12"
hibernate = "5.6.15.Final"
# 2.6.0 requires JDK 11
hsqldb = "2.7.2"
httpcomponents-async = "4.1.5"
httpcomponents-client = "4.5.14"
httpcomponents-client5 = "5.3.1"
# metrics are better with https://github.com/Netflix/Hystrix/pull/1568 introduced
# in hystrix 1.5.12, but Netflix re-released 1.5.11 as 1.5.18 late in 2018.
# <=1.5.11 or 1.5.18 doesn't break with Micrometer, but open metrics won't be correct necessarily.
hystrix = "1.5.12"
jackson-databind = "2.17.0"
javax-cache = "1.1.1"
javax-inject = "1"
jaxb = "2.3.1"
jetty9 = "9.4.54.v20240208"
jetty11 = "11.0.16"
jetty12 = "12.0.6"
jersey2 = "2.42"
jersey3 = "3.0.11"
jmh = "1.37"
# 3.14.x is the newest version of OSS jOOQ that supports Java 8
jooqOld = "3.14.16"
# latest version of jOOQ to run tests against
jooqNew = "3.19.7"
jsr107 = "1.1.1"
jsr305 = "3.0.2"
junit = "5.10.2"
junit-platform = "1.10.2"
kafka = "2.8.2"
kafka-junit = "4.2.10"
latency-utils = "2.0.3"
logback12 = "1.2.13"
logback-latest = "1.5.3"
log4j = "2.23.1"
maven-resolver = "1.9.18"
<<<<<<< HEAD
mockito = "5.11.0"
=======
mockito4 = "4.11.0"
mockito5 = "5.7.0"
>>>>>>> 6b76117a
mongo = "4.11.2"
netty = "4.1.108.Final"
newrelic-api = "5.14.0"
# Kotlin 1.7 sample will fail from OkHttp 4.12.0 due to okio dependency being a Kotlin 1.9 module
okhttp = "4.11.0"
postgre = "42.7.3"
prometheus = "1.2.1"
prometheusSimpleClient = "0.16.0"
reactor = "2022.0.17"
rest-assured = "5.4.0"
signalfx = "1.0.40"
slf4j = "1.7.36"
spectator-atlas = "1.7.11"
spring = "5.3.33"
spring-javaformat = "0.0.41"
testcontainers = "1.19.7"
tomcat = "8.5.100"
wavefront = "3.4.3"
wiremock = "2.35.2"
wiremock-junit5 = "1.3.1"

[libraries]
activemqArtemisJakartaClient = { module = "org.apache.activemq:artemis-jakarta-client", version.ref = "activemq-artemis" }
activemqArtemisJunit5 = { module = "org.apache.activemq:artemis-junit-5", version.ref = "activemq-artemis" }
applicationInsights = { module = "com.microsoft.azure:applicationinsights-core", version.ref = "application-insights" }
archunitJunit5 = { module = "com.tngtech.archunit:archunit-junit5", version.ref = "archunit" }
asmForPlugins = { module = "org.ow2.asm:asm", version.ref = "asmForPlugins" }
aspectjweaver = { module = "org.aspectj:aspectjweaver", version.ref = "aspectjweaver" }
assertj = { module = "org.assertj:assertj-core", version.ref = "assertj" }
awaitility = { module = "org.awaitility:awaitility", version.ref = "awaitility" }
aws-javaSdkCloudwatch = { module = "com.amazonaws:aws-java-sdk-cloudwatch", version.ref = "aws-cloudwatch" }
caffeine = { module = "com.github.ben-manes.caffeine:caffeine", version.ref = "caffeine" }
cloudwatch2 = { module = "software.amazon.awssdk:cloudwatch", version.ref = "cloudwatch2" }
colt = { module = "colt:colt", version.ref = "colt" }
commonsPool2 = "org.apache.commons:commons-pool2:2.12.0"
contextPropagation = { module = "io.micrometer:context-propagation", version = "1.1.1" }
dagger = { module = "com.google.dagger:dagger", version.ref = "dagger" }
daggerCompiler = { module = "com.google.dagger:dagger-compiler", version.ref = "dagger" }
dropwizardMetricsCore = { module = "io.dropwizard.metrics:metrics-core", version.ref = "dropwizard-metrics" }
dropwizardMetricsGraphite = { module = "io.dropwizard.metrics:metrics-graphite", version.ref = "dropwizard-metrics" }
dropwizardMetricsJmx = { module = "io.dropwizard.metrics:metrics-jmx", version.ref = "dropwizard-metrics" }
dropwizardMetricsCore5 = { module = "io.dropwizard.metrics5:metrics-core", version.ref = "dropwizard-metrics5" }
dynatraceUtils = { module = "com.dynatrace.metric.util:dynatrace-metric-utils-java", version.ref = "dynatrace-utils" }
ehcache2 = { module = "net.sf.ehcache:ehcache", version.ref = "ehcache2" }
ehcache3 = { module = "org.ehcache:ehcache", version.ref = "ehcache3" }
felixFramework = "org.apache.felix:org.apache.felix.framework:7.0.5"
felixScr = "org.apache.felix:org.apache.felix.scr:2.2.10"
gmetric4j = { module = "info.ganglia.gmetric4j:gmetric4j", version.ref = "gmetric4j" }
googleCloudLibrariesBom = { module = "com.google.cloud:libraries-bom", version = "26.37.0" }
googleCloudMonitoring = { module = "com.google.cloud:google-cloud-monitoring", version.ref = "google-cloud-monitoring" }
googleOauth2Http = { module = "com.google.auth:google-auth-library-oauth2-http", version = "1.23.0"}
grpcApi = { module = "io.grpc:grpc-api", version.ref = "grpc" }
grpcCore = { module = "io.grpc:grpc-core", version.ref = "grpc" }
grpcInprocess = { module = "io.grpc:grpc-inprocess", version.ref = "grpc" }
grpcServices = { module = "io.grpc:grpc-services", version.ref = "grpc" }
grpcStubs = { module = "io.grpc:grpc-stubs", version.ref = "grpc" }
grpcAlts = { module = "io.grpc:grpc-alts", version.ref = "grpc" }
grpcTestingProto = { module = "io.grpc:grpc-testing-proto", version.ref = "grpc" }
grpcKotlinStub = { module = "io.grpc:grpc-kotlin-stub", version.ref = "grpcKotlin" }
guava = { module = "com.google.guava:guava", version.ref = "guava" }
guice = { module = "com.google.inject:guice", version.ref = "guice" }
h2 = { module = "com.h2database:h2", version.ref = "h2" }
hazelcast = { module = "com.hazelcast:hazelcast", version.ref = "hazelcast" }
hazelcast3 = { module = "com.hazelcast:hazelcast", version.ref = "hazelcast3" }
hdrhistogram = { module = "org.hdrhistogram:HdrHistogram", version.ref = "hdrhistogram" }
hibernateEntitymanager = { module = "org.hibernate:hibernate-entitymanager", version.ref = "hibernate" }
hsqldb = { module = "org.hsqldb:hsqldb", version.ref = "hsqldb" }
httpcomponents-async = { module = "org.apache.httpcomponents:httpasyncclient", version.ref = "httpcomponents-async" }
httpcomponents-client = { module = "org.apache.httpcomponents:httpclient", version.ref = "httpcomponents-client" }
httpcomponents-client5 = { module = "org.apache.httpcomponents.client5:httpclient5", version.ref = "httpcomponents-client5" }
hystrix = { module = "com.netflix.hystrix:hystrix-core", version.ref = "hystrix" }
jacksonDatabind = { module = "com.fasterxml.jackson.core:jackson-databind", version.ref = "jackson-databind" }
jakarta-jmsApi = { module = "jakarta.jms:jakarta.jms-api", version = "3.0.0" }
jakarta-servletApi = { module = "jakarta.servlet:jakarta.servlet-api", version = "5.0.0" }
javalin = { module = "io.javalin:javalin", version = "5.6.4" }
javax-cacheApi = { module = "javax.cache:cache-api", version.ref = "javax-cache" }
javax-inject = { module = "javax.inject:javax.inject", version.ref = "javax-inject" }
javax-servletApi = { module = "javax.servlet:javax.servlet-api", version = "4.0.1" }
jaxbApi = { module = "javax.xml.bind:jaxb-api", version.ref = "jaxb" }
jcstressCore = { module = "org.openjdk.jcstress:jcstress-core", version = "0.16" }
jetty9Client = { module = "org.eclipse.jetty:jetty-client", version.ref = "jetty9" }
jetty9Server = { module = "org.eclipse.jetty:jetty-server", version.ref = "jetty9" }
jetty9Servlet = { module = "org.eclipse.jetty:jetty-servlet", version.ref = "jetty9" }
jetty11Server = { module = "org.eclipse.jetty:jetty-server", version.ref = "jetty11" }
jetty12Server = { module = "org.eclipse.jetty:jetty-server", version.ref = "jetty12" }
jetty12Client = { module = "org.eclipse.jetty:jetty-client", version.ref = "jetty12" }
jersey2Server = { module = "org.glassfish.jersey.core:jersey-server", version.ref = "jersey2" }
jersey2Hk2 = { module = "org.glassfish.jersey.inject:jersey-hk2", version.ref = "jersey2" }
jersey2TestFrameworkInmemory = { module = "org.glassfish.jersey.test-framework.providers:jersey-test-framework-provider-inmemory", version.ref = "jersey2" }
jersey2TestFrameworkJdkHttp = { module = "org.glassfish.jersey.test-framework.providers:jersey-test-framework-provider-jdk-http", version.ref = "jersey2" }
jersey3ContainerJdkHttp = { module = "org.glassfish.jersey.containers:jersey-container-jdk-http", version.ref = "jersey3" }
jersey3Hk2 = { module = "org.glassfish.jersey.inject:jersey-hk2", version.ref = "jersey3" }
jersey3TestFrameworkJdkHttp = { module = "org.glassfish.jersey.test-framework.providers:jersey-test-framework-provider-jdk-http", version.ref = "jersey3" }
jmhCore = { module = "org.openjdk.jmh:jmh-core", version.ref = "jmh" }
jmhAnnotationProcessor = { module = "org.openjdk.jmh:jmh-generator-annprocess", version.ref = "jmh" }
jooq = { module = "org.jooq:jooq", version.ref = "jooqOld" }
jooqLatest = { module = "org.jooq:jooq", version.ref = "jooqNew" }
jsonPath = { module = "com.jayway.jsonpath:json-path", version = "2.9.0" }
jsr107 = { module = "org.jsr107.ri:cache-ri-impl", version.ref = "jsr107" }
jsr305 = { module = "com.google.code.findbugs:jsr305", version.ref = "jsr305" }
junitBom = { module = "org.junit:junit-bom", version.ref = "junit" }
junitJupiter = { module = "org.junit.jupiter:junit-jupiter", version.ref = "junit" }
junitLoggingExtention = "com.innoq:junit5-logging-extension:0.2.0"
junitPlatformLauncher = { module = "org.junit.platform:junit-platform-launcher", version.ref = "junit-platform" }
kafkaClients = { module = "org.apache.kafka:kafka-clients", version.ref = "kafka" }
kafkaStreams = { module = "org.apache.kafka:kafka-streams", version.ref = "kafka" }
kafkaJunit = { module = "com.github.charithe:kafka-junit", version.ref = "kafka-junit" }
kotlinxCoroutines = { module = "org.jetbrains.kotlinx:kotlinx-coroutines-core", version = "1.7.3" }
latencyUtils = { module = "org.latencyutils:LatencyUtils", version.ref = "latency-utils" }
lmaxDisruptor = "com.lmax:disruptor:3.4.4"
logback12 = { module = "ch.qos.logback:logback-classic", version.ref = "logback12" }
logbackLatest = {module = "ch.qos.logback:logback-classic", version.ref = "logback-latest" }
log4j = { module = "org.apache.logging.log4j:log4j-core", version.ref = "log4j" }
mavenResolverConnectorBasic = { module = "org.apache.maven.resolver:maven-resolver-connector-basic", version.ref = "maven-resolver" }
mavenResolverTransportHttp = { module = "org.apache.maven.resolver:maven-resolver-transport-http", version.ref = "maven-resolver" }
mavenResolverProvider = { module = "org.apache.maven:maven-resolver-provider", version = "3.9.6" }
mockitoCore4 = { module = "org.mockito:mockito-core", version.ref = "mockito4" }
mockitoCore5 = { module = "org.mockito:mockito-core", version.ref = "mockito5" }
mongoSync = { module = "org.mongodb:mongodb-driver-sync", version.ref = "mongo" }
nettyBom = { module = "io.netty:netty-bom", version.ref = "netty" }
newrelicApi = { module = "com.newrelic.agent.java:newrelic-api", version.ref = "newrelic-api" }
okhttp = { module = "com.squareup.okhttp3:okhttp", version.ref = "okhttp" }
# some proto are marked alpha, hence the alpha version. metrics proto is what we use and it is marked stable
openTelemetry-proto = { module = "io.opentelemetry.proto:opentelemetry-proto", version = "1.1.0-alpha" }
osgiJunit5 = "org.osgi:org.osgi.test.junit5:1.3.0"
postgre = { module = "org.postgresql:postgresql", version.ref = "postgre" }
prometheusMetrics = { module = "io.prometheus:prometheus-metrics-core", version.ref = "prometheus" }
prometheusMetricsExpositionFormats = { module = "io.prometheus:prometheus-metrics-exposition-formats", version.ref = "prometheus" }
prometheusMetricsTracerCommon = { module = "io.prometheus:prometheus-metrics-tracer-common", version.ref = "prometheus" }
prometheusSimpleClient = { module = "io.prometheus:simpleclient_common", version.ref = "prometheusSimpleClient" }
prometheusSimpleClientPushgateway = { module = "io.prometheus:simpleclient_pushgateway", version.ref = "prometheusSimpleClient" }
reactorBom = { module = "io.projectreactor:reactor-bom", version.ref = "reactor" }
restAssured = { module = "io.rest-assured:rest-assured", version.ref = "rest-assured" }
retrofit2 = { module = "com.squareup.retrofit2:retrofit", version = "2.11.0" }
signalfx = { module = "com.signalfx.public:signalfx-java", version.ref = "signalfx" }
slf4jApi = { module = "org.slf4j:slf4j-api", version.ref = "slf4j" }
slfj4Simple = { module = "org.slf4j:slf4j-simple", version.ref = "slf4j" }
spectatorAtlas = { module = "com.netflix.spectator:spectator-reg-atlas", version.ref = "spectator-atlas" }
spring-context = { module = "org.springframework:spring-context", version.ref = "spring" }
spring-core = { module = "org.springframework:spring-core", version.ref = "spring" }
spring-cloud = { module = "org.springframework.cloud:spring-cloud-dependencies", version = "2021.0.9" }
spring-javaformatCheckstyle = { module = "io.spring.javaformat:spring-javaformat-checkstyle", version.ref = "spring-javaformat" }
systemStubsJupiter = { module = "uk.org.webcompere:system-stubs-jupiter", version = "2.1.6" }
testcontainers-junitJupiter = { module = "org.testcontainers:junit-jupiter", version.ref = "testcontainers" }
testcontainers-kafka = { module = "org.testcontainers:kafka", version.ref = "testcontainers" }
testcontainers-postgresql = { module = "org.testcontainers:postgresql", version.ref = "testcontainers" }
testcontainers-mongodb = { module = "org.testcontainers:mongodb", version.ref = "testcontainers" }
testcontainers = { module = "org.testcontainers:testcontainers", version.ref = "testcontainers" }
tomcatEmbed = { module = "org.apache.tomcat.embed:tomcat-embed-core", version.ref = "tomcat" }
wavefront = { module = "com.wavefront:wavefront-sdk-java", version.ref = "wavefront" }
wiremock = { module = "com.github.tomakehurst:wiremock-jre8-standalone", version.ref = "wiremock" }
wiremockJunit5 = { module = "ru.lanwen.wiremock:wiremock-junit5", version.ref = "wiremock-junit5" }

# plugin dependencies
plugin-license = { module = "gradle.plugin.com.hierynomus.gradle.plugins:license-gradle-plugin", version = "0.16.1" }
plugin-nebulaRelease = { module = "com.netflix.nebula:nebula-release-plugin", version = "18.0.8" }
plugin-nebulaPublishing = { module = "com.netflix.nebula:nebula-publishing-plugin", version = "20.3.0" }
plugin-nebulaProject = { module = "com.netflix.nebula:nebula-project-plugin", version = "10.1.5" }
plugin-nebulaInfo = { module = "com.netflix.nebula:gradle-info-plugin", version = "12.1.6" }
plugin-noHttp = { module = "io.spring.nohttp:nohttp-gradle", version = "0.0.11" }
plugin-nexusPublish = { module = "io.github.gradle-nexus:publish-plugin", version = "1.3.0" }
plugin-javaformat = { module = "io.spring.javaformat:spring-javaformat-gradle-plugin", version.ref = "spring-javaformat" }
plugin-japicmp = { module = "me.champeau.gradle:japicmp-gradle-plugin", version = "0.4.2" }
plugin-downloadTask = { module = "de.undercouch:gradle-download-task", version = "5.6.0" }
plugin-spotless = { module = "com.diffplug.spotless:spotless-plugin-gradle", version = "6.25.0" }
plugin-bnd = "biz.aQute.bnd:biz.aQute.bnd.gradle:6.4.0"

[plugins]
kotlin19 = { id = "org.jetbrains.kotlin.jvm", version = "1.9.23" }
kotlin17 = { id = "org.jetbrains.kotlin.jvm", version = "1.7.22" }
jcstress = { id = "io.github.reyerizo.gradle.jcstress", version = "0.8.15" }<|MERGE_RESOLUTION|>--- conflicted
+++ resolved
@@ -62,12 +62,8 @@
 logback-latest = "1.5.3"
 log4j = "2.23.1"
 maven-resolver = "1.9.18"
-<<<<<<< HEAD
-mockito = "5.11.0"
-=======
 mockito4 = "4.11.0"
-mockito5 = "5.7.0"
->>>>>>> 6b76117a
+mockito5 = "5.11.0"
 mongo = "4.11.2"
 netty = "4.1.108.Final"
 newrelic-api = "5.14.0"
