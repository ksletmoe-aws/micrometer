[versions]
application-insights = "2.6.4"
archunit = "1.1.0"
asmForPlugins = "7.3.1"
aspectjweaver = "1.8.14"
assertj = "3.24.2"
awaitility = "4.2.0"
# legacy SDK
aws-cloudwatch = "1.12.566"
caffeine = "2.9.3"
cloudwatch2 = "2.20.162"
colt = "1.2.0"
dagger = "2.11"
dropwizard-metrics = "4.2.21"
dropwizard-metrics5 = "5.0.0"
dynatrace-utils = "1.6.0"
ehcache2 = "2.10.9.2"
ehcache3 = "3.10.8"
gmetric4j = "1.0.10"
google-cloud-monitoring = "3.15.0"
grpc = "1.54.0"
guava = "31.1-jre"
guice = "5.1.0"
h2 = "2.2.224"
hazelcast = "5.3.2"
hazelcast3 = "3.12.13"
hdrhistogram = "2.1.12"
hibernate = "5.6.15.Final"
# 2.6.0 requires JDK 11
hsqldb = "2.5.2"
httpcomponents-async = "4.1.5"
httpcomponents-client = "4.5.14"
httpcomponents-client5 = "5.2.1"
# metrics are better with https://github.com/Netflix/Hystrix/pull/1568 introduced
# in hystrix 1.5.12, but Netflix re-released 1.5.11 as 1.5.18 late in 2018.
# <=1.5.11 or 1.5.18 doesn't break with Micrometer, but open metrics won't be correct necessarily.
hystrix = "1.5.12"
jackson-databind = "2.15.3"
javax-cache = "1.1.1"
javax-inject = "1"
jaxb = "2.3.1"
jetty = "9.4.53.v20231009"
jetty11 = "11.0.14"
jersey2 = "2.39.1"
jersey3 = "3.0.10"
jmh = "1.37"
jooq = "3.14.16"
jsr107 = "1.0.0"
jsr305 = "3.0.2"
junit = "5.9.3"
junit-platform = "1.9.3"
kafka = "2.8.2"
kafka-junit = "4.2.7"
latency-utils = "2.0.3"
logback = "1.2.12"
log4j = "2.20.0"
maven-resolver = "1.9.16"
mockito = "5.5.0"
mongo = "4.9.1"
netty = "4.1.100.Final"
newrelic-api = "5.14.0"
okhttp = "5.0.0-alpha.11" # TODO is compiling against an alpha version intentional?
postgre = "42.6.0"
prometheus = "0.16.0"
reactor = "2020.0.37"
rest-assured = "5.3.2"
signalfx = "1.0.36"
slf4j = "1.7.36"
spectator-atlas = "1.6.11"
spring = "5.3.30"
spring-javaformat = "0.0.39"
testcontainers = "1.19.1"
<<<<<<< HEAD
tomcat = "8.5.94"
wavefront = "3.1.0"
=======
tomcat = "8.5.95"
wavefront = "3.0.4"
>>>>>>> 2f3f51f0
# pinned to avoid issues with shaded slf4j version - see gh-3414
wiremock = "2.33.2"
wiremock-junit5 = "1.3.1"

[libraries]
applicationInsights = { module = "com.microsoft.azure:applicationinsights-core", version.ref = "application-insights" }
archunitJunit5 = { module = "com.tngtech.archunit:archunit-junit5", version.ref = "archunit" }
asmForPlugins = { module = "org.ow2.asm:asm", version.ref = "asmForPlugins" }
aspectjweaver = { module = "org.aspectj:aspectjweaver", version.ref = "aspectjweaver" }
assertj = { module = "org.assertj:assertj-core", version.ref = "assertj" }
awaitility = { module = "org.awaitility:awaitility", version.ref = "awaitility" }
aws-javaSdkCloudwatch = { module = "com.amazonaws:aws-java-sdk-cloudwatch", version.ref = "aws-cloudwatch" }
caffeine = { module = "com.github.ben-manes.caffeine:caffeine", version.ref = "caffeine" }
cloudwatch2 = { module = "software.amazon.awssdk:cloudwatch", version.ref = "cloudwatch2" }
colt = { module = "colt:colt", version.ref = "colt" }
commonsPool2 = "org.apache.commons:commons-pool2:2.11.1"
contextPropagation = { module = "io.micrometer:context-propagation", version = "1.0.7-SNAPSHOT" }
dagger = { module = "com.google.dagger:dagger", version.ref = "dagger" }
daggerCompiler = { module = "com.google.dagger:dagger-compiler", version.ref = "dagger" }
dropwizardMetricsCore = { module = "io.dropwizard.metrics:metrics-core", version.ref = "dropwizard-metrics" }
dropwizardMetricsGraphite = { module = "io.dropwizard.metrics:metrics-graphite", version.ref = "dropwizard-metrics" }
dropwizardMetricsJmx = { module = "io.dropwizard.metrics:metrics-jmx", version.ref = "dropwizard-metrics" }
dropwizardMetricsCore5 = { module = "io.dropwizard.metrics5:metrics-core", version.ref = "dropwizard-metrics5" }
dynatraceUtils = { module = "com.dynatrace.metric.util:dynatrace-metric-utils-java", version.ref = "dynatrace-utils" }
ehcache2 = { module = "net.sf.ehcache:ehcache", version.ref = "ehcache2" }
ehcache3 = { module = "org.ehcache:ehcache", version.ref = "ehcache3" }
felixFramework = "org.apache.felix:org.apache.felix.framework:7.0.5"
felixScr = "org.apache.felix:org.apache.felix.scr:2.2.6"
gmetric4j = { module = "info.ganglia.gmetric4j:gmetric4j", version.ref = "gmetric4j" }
googleCloudMonitoring = { module = "com.google.cloud:google-cloud-monitoring", version.ref = "google-cloud-monitoring" }
googleOauth2Http = { module = "com.google.auth:google-auth-library-oauth2-http", version = "1.16.1"}
grpcApi = { module = "io.grpc:grpc-api", version.ref = "grpc" }
grpcCore = { module = "io.grpc:grpc-core", version.ref = "grpc" }
grpcServices = { module = "io.grpc:grpc-services", version.ref = "grpc" }
grpcStubs = { module = "io.grpc:grpc-stubs", version.ref = "grpc" }
grpcAlts = { module = "io.grpc:grpc-alts", version.ref = "grpc" }
grpcTestingProto = { module = "io.grpc:grpc-testing-proto", version.ref = "grpc" }
guava = { module = "com.google.guava:guava", version.ref = "guava" }
guice = { module = "com.google.inject:guice", version.ref = "guice" }
h2 = { module = "com.h2database:h2", version.ref = "h2" }
hazelcast = { module = "com.hazelcast:hazelcast", version.ref = "hazelcast" }
hazelcast3 = { module = "com.hazelcast:hazelcast", version.ref = "hazelcast3" }
hdrhistogram = { module = "org.hdrhistogram:HdrHistogram", version.ref = "hdrhistogram" }
hibernateEntitymanager = { module = "org.hibernate:hibernate-entitymanager", version.ref = "hibernate" }
hsqldb = { module = "org.hsqldb:hsqldb", version.ref = "hsqldb" }
httpcomponents-async = { module = "org.apache.httpcomponents:httpasyncclient", version.ref = "httpcomponents-async" }
httpcomponents-client = { module = "org.apache.httpcomponents:httpclient", version.ref = "httpcomponents-client" }
httpcomponents-client5 = { module = "org.apache.httpcomponents.client5:httpclient5", version.ref = "httpcomponents-client5" }
hystrix = { module = "com.netflix.hystrix:hystrix-core", version.ref = "hystrix" }
jacksonDatabind = { module = "com.fasterxml.jackson.core:jackson-databind", version.ref = "jackson-databind" }
jakarta-servletApi = { module = "jakarta.servlet:jakarta.servlet-api", version = "5.0.0" }
javalin = { module = "io.javalin:javalin", version = "5.4.2" }
javax-cacheApi = { module = "javax.cache:cache-api", version.ref = "javax-cache" }
javax-inject = { module = "javax.inject:javax.inject", version.ref = "javax-inject" }
javax-servletApi = { module = "javax.servlet:javax.servlet-api", version = "4.0.1" }
jaxbApi = { module = "javax.xml.bind:jaxb-api", version.ref = "jaxb" }
jettyClient = { module = "org.eclipse.jetty:jetty-client", version.ref = "jetty" }
jettyServer = { module = "org.eclipse.jetty:jetty-server", version.ref = "jetty" }
jettyServlet = { module = "org.eclipse.jetty:jetty-servlet", version.ref = "jetty" }
jetty11Server = { module = "org.eclipse.jetty:jetty-server", version.ref = "jetty11" }
jersey2Server = { module = "org.glassfish.jersey.core:jersey-server", version.ref = "jersey2" }
jersey2Hk2 = { module = "org.glassfish.jersey.inject:jersey-hk2", version.ref = "jersey2" }
jersey2TestFrameworkInmemory = { module = "org.glassfish.jersey.test-framework.providers:jersey-test-framework-provider-inmemory", version.ref = "jersey2" }
jersey2TestFrameworkJdkHttp = { module = "org.glassfish.jersey.test-framework.providers:jersey-test-framework-provider-jdk-http", version.ref = "jersey2" }
jersey3ContainerJdkHttp = { module = "org.glassfish.jersey.containers:jersey-container-jdk-http", version.ref = "jersey3" }
jersey3Hk2 = { module = "org.glassfish.jersey.inject:jersey-hk2", version.ref = "jersey3" }
jersey3TestFrameworkJdkHttp = { module = "org.glassfish.jersey.test-framework.providers:jersey-test-framework-provider-jdk-http", version.ref = "jersey3" }
jmhCore = { module = "org.openjdk.jmh:jmh-core", version.ref = "jmh" }
jmhAnnotationProcessor = { module = "org.openjdk.jmh:jmh-generator-annprocess", version.ref = "jmh" }
jooq = { module = "org.jooq:jooq", version.ref = "jooq" }
jsonPath = { module = "com.jayway.jsonpath:json-path", version = "2.8.0" }
jsr107 = { module = "org.jsr107.ri:cache-ri-impl", version.ref = "jsr107" }
jsr305 = { module = "com.google.code.findbugs:jsr305", version.ref = "jsr305" }
junitBom = { module = "org.junit:junit-bom", version.ref = "junit" }
junitJupiter = { module = "org.junit.jupiter:junit-jupiter", version.ref = "junit" }
junitPlatformLauncher = { module = "org.junit.platform:junit-platform-launcher", version.ref = "junit-platform" }
kafkaClients = { module = "org.apache.kafka:kafka-clients", version.ref = "kafka" }
kafkaStreams = { module = "org.apache.kafka:kafka-streams", version.ref = "kafka" }
kafkaJunit = { module = "com.github.charithe:kafka-junit", version.ref = "kafka-junit" }
kotlinxCoroutines = { module = "org.jetbrains.kotlinx:kotlinx-coroutines-core", version = "1.7.3" }
latencyUtils = { module = "org.latencyutils:LatencyUtils", version.ref = "latency-utils" }
lmaxDisruptor = "com.lmax:disruptor:3.4.4"
logback = { module = "ch.qos.logback:logback-classic", version.ref = "logback" }
logback14 = {module = "ch.qos.logback:logback-classic", version = "1.4.11" }
log4j = { module = "org.apache.logging.log4j:log4j-core", version.ref = "log4j" }
mavenResolverConnectorBasic = { module = "org.apache.maven.resolver:maven-resolver-connector-basic", version.ref = "maven-resolver" }
mavenResolverTransportHttp = { module = "org.apache.maven.resolver:maven-resolver-transport-http", version.ref = "maven-resolver" }
mavenResolverProvider = { module = "org.apache.maven:maven-resolver-provider", version = "3.9.5" }
mockitoCore = { module = "org.mockito:mockito-core", version.ref = "mockito" }
mongoSync = { module = "org.mongodb:mongodb-driver-sync", version.ref = "mongo" }
nettyBom = { module = "io.netty:netty-bom", version.ref = "netty" }
newrelicApi = { module = "com.newrelic.agent.java:newrelic-api", version.ref = "newrelic-api" }
okhttp = { module = "com.squareup.okhttp3:okhttp", version.ref = "okhttp" }
# some proto are marked alpha, hence the alpha version. metrics proto is what we use and it is marked stable
openTelemetry-proto = { module = "io.opentelemetry.proto:opentelemetry-proto", version = "0.19.0-alpha" }
osgiJunit5 = "org.osgi:org.osgi.test.junit5:1.2.1"
postgre = { module = "org.postgresql:postgresql", version.ref = "postgre" }
prometheusClient = { module = "io.prometheus:simpleclient_common", version.ref = "prometheus" }
prometheusPushgateway = { module = "io.prometheus:simpleclient_pushgateway", version.ref = "prometheus" }
reactorBom = { module = "io.projectreactor:reactor-bom", version.ref = "reactor" }
restAssured = { module = "io.rest-assured:rest-assured", version.ref = "rest-assured" }
signalfx = { module = "com.signalfx.public:signalfx-java", version.ref = "signalfx" }
slf4jApi = { module = "org.slf4j:slf4j-api", version.ref = "slf4j" }
slfj4Simple = "org.slf4j:slf4j-simple:1.7.36"
spectatorAtlas = { module = "com.netflix.spectator:spectator-reg-atlas", version.ref = "spectator-atlas" }
spring-context = { module = "org.springframework:spring-context", version.ref = "spring" }
spring-core = { module = "org.springframework:spring-core", version.ref = "spring" }
spring-cloud = { module = "org.springframework.cloud:spring-cloud-dependencies", version = "2021.0.8" }
spring-javaformatCheckstyle = { module = "io.spring.javaformat:spring-javaformat-checkstyle", version.ref = "spring-javaformat" }
systemStubsJupiter = { module = "uk.org.webcompere:system-stubs-jupiter", version = "2.1.3" }
testcontainers-junitJupiter = { module = "org.testcontainers:junit-jupiter", version.ref = "testcontainers" }
testcontainers-kafka = { module = "org.testcontainers:kafka", version.ref = "testcontainers" }
testcontainers-postgresql = { module = "org.testcontainers:postgresql", version.ref = "testcontainers" }
testcontainers-mongodb = { module = "org.testcontainers:mongodb", version.ref = "testcontainers" }
testcontainers = { module = "org.testcontainers:testcontainers", version.ref = "testcontainers" }
tomcatEmbed = { module = "org.apache.tomcat.embed:tomcat-embed-core", version.ref = "tomcat" }
wavefront = { module = "com.wavefront:wavefront-sdk-java", version.ref = "wavefront" }
wiremock = { module = "com.github.tomakehurst:wiremock-jre8-standalone", version.ref = "wiremock" }
wiremockJunit5 = { module = "ru.lanwen.wiremock:wiremock-junit5", version.ref = "wiremock-junit5" }

# plugin dependencies
plugin-license = { module = "gradle.plugin.com.hierynomus.gradle.plugins:license-gradle-plugin", version = "0.16.1" }
plugin-nebulaRelease = { module = "com.netflix.nebula:nebula-release-plugin", version = "17.2.2" }
plugin-nebulaPublishing = { module = "com.netflix.nebula:nebula-publishing-plugin", version = "20.3.0" }
plugin-nebulaProject = { module = "com.netflix.nebula:nebula-project-plugin", version = "10.1.5" }
plugin-nebulaInfo = { module = "com.netflix.nebula:gradle-info-plugin", version = "12.1.6" }
plugin-noHttp = { module = "io.spring.nohttp:nohttp-gradle", version = "0.0.11" }
plugin-nexusPublish = { module = "io.github.gradle-nexus:publish-plugin", version = "1.3.0" }
plugin-javaformat = { module = "io.spring.javaformat:spring-javaformat-gradle-plugin", version.ref = "spring-javaformat" }
plugin-japicmp = { module = "me.champeau.gradle:japicmp-gradle-plugin", version = "0.4.2" }
plugin-downloadTask = { module = "de.undercouch:gradle-download-task", version = "5.5.0" }
plugin-spotless = { module = "com.diffplug.spotless:spotless-plugin-gradle", version = "6.22.0" }
plugin-bnd = "biz.aQute.bnd:biz.aQute.bnd.gradle:6.4.0"<|MERGE_RESOLUTION|>--- conflicted
+++ resolved
@@ -70,13 +70,8 @@
 spring = "5.3.30"
 spring-javaformat = "0.0.39"
 testcontainers = "1.19.1"
-<<<<<<< HEAD
-tomcat = "8.5.94"
+tomcat = "8.5.95"
 wavefront = "3.1.0"
-=======
-tomcat = "8.5.95"
-wavefront = "3.0.4"
->>>>>>> 2f3f51f0
 # pinned to avoid issues with shaded slf4j version - see gh-3414
 wiremock = "2.33.2"
 wiremock-junit5 = "1.3.1"
