--- conflicted
+++ resolved
@@ -56,13 +56,8 @@
 log4j = "2.20.0"
 maven-resolver = "1.9.16"
 mockito = "5.5.0"
-<<<<<<< HEAD
 mongo = "4.9.1"
-netty = "4.1.100.Final"
-=======
-mongo = "4.8.2"
 netty = "4.1.101.Final"
->>>>>>> 8b6e417a
 newrelic-api = "5.14.0"
 okhttp = "5.0.0-alpha.11" # TODO is compiling against an alpha version intentional?
 postgre = "42.6.0"
