[versions]
activemq-artemis = "2.31.2"
application-insights = "2.6.4"
archunit = "1.2.2"
asmForPlugins = "7.3.1"
aspectjweaver = "1.9.22.1"
assertj = "3.24.2"
awaitility = "4.2.1"
# legacy SDK
<<<<<<< HEAD
aws-cloudwatch = "1.12.725"
=======
aws-cloudwatch = "1.12.734"
>>>>>>> 3799aeec
caffeine = "2.9.3"
cloudwatch2 = "2.21.46"
colt = "1.2.0"
dagger = "2.48.1"
dropwizard-metrics = "4.2.25"
dropwizard-metrics5 = "5.0.0"
dynatrace-utils = "2.2.1"
ehcache2 = "2.10.9.2"
ehcache3 = "3.10.8"
gmetric4j = "1.0.10"
google-cloud-monitoring = "3.30.0"
grpc = "1.58.0"
guava = "32.1.2-jre"
guice = "5.1.0"
h2 = "2.2.224"
hazelcast = "5.3.2"
hazelcast3 = "3.12.13"
hdrhistogram = "2.1.12"
hibernate = "5.6.15.Final"
# 2.6.0 requires JDK 11
hsqldb = "2.7.2"
httpcomponents-async = "4.1.5"
httpcomponents-client = "4.5.14"
httpcomponents-client5 = "5.2.3"
# metrics are better with https://github.com/Netflix/Hystrix/pull/1568 introduced
# in hystrix 1.5.12, but Netflix re-released 1.5.11 as 1.5.18 late in 2018.
# <=1.5.11 or 1.5.18 doesn't break with Micrometer, but open metrics won't be correct necessarily.
hystrix = "1.5.12"
jackson-databind = "2.15.4"
javax-cache = "1.1.1"
javax-inject = "1"
jaxb = "2.3.1"
jetty9 = "9.4.54.v20240208"
jetty11 = "11.0.16"
jetty12 = "12.0.3"
jersey2 = "2.41"
jersey3 = "3.0.11"
jmh = "1.37"
jooq = "3.14.16"
jsr107 = "1.1.1"
jsr305 = "3.0.2"
junit = "5.10.2"
junit-platform = "1.10.2"
kafka = "2.8.2"
kafka-junit = "4.2.10"
latency-utils = "2.0.3"
<<<<<<< HEAD
logback12 = "1.2.13"
log4j = "2.21.1"
maven-resolver = "1.9.20"
mockito4 = "4.11.0"
mockito5 = "5.7.0"
mongo = "4.11.2"
netty = "4.1.109.Final"
newrelic-api = "5.14.0"
okhttp = "4.11.0"
postgre = "42.6.2"
prometheus = "0.16.0"
reactor = "2022.0.19"
=======
logback = "1.2.13"
log4j = "2.17.2"
maven-resolver = "1.8.2"
# 5.x requires JDK 11.
mockito = "4.11.0"
mongo = "4.6.1"
netty = "4.1.110.Final"
newrelic-api = "5.14.0"
okhttp = "4.11.0"
postgre = "42.3.10"
prometheus = "0.15.0"
reactor = "2020.0.44"
>>>>>>> 3799aeec
rest-assured = "5.3.2"
signalfx = "1.0.42"
slf4j = "1.7.36"
<<<<<<< HEAD
spectator-atlas = "1.7.12"
spring = "5.3.35"
=======
spectator-atlas = "1.3.10"
spring = "5.3.36"
>>>>>>> 3799aeec
spring-javaformat = "0.0.41"
testcontainers = "1.19.8"
tomcat = "8.5.100"
wavefront = "3.4.3"
# pinned to avoid issues with shaded slf4j version - see gh-3414
wiremock = "2.33.2"
wiremock-junit5 = "1.3.1"

[libraries]
activemqArtemisJakartaClient = { module = "org.apache.activemq:artemis-jakarta-client", version.ref = "activemq-artemis" }
activemqArtemisJunit5 = { module = "org.apache.activemq:artemis-junit-5", version.ref = "activemq-artemis" }
applicationInsights = { module = "com.microsoft.azure:applicationinsights-core", version.ref = "application-insights" }
archunitJunit5 = { module = "com.tngtech.archunit:archunit-junit5", version.ref = "archunit" }
asmForPlugins = { module = "org.ow2.asm:asm", version.ref = "asmForPlugins" }
aspectjweaver = { module = "org.aspectj:aspectjweaver", version.ref = "aspectjweaver" }
assertj = { module = "org.assertj:assertj-core", version.ref = "assertj" }
awaitility = { module = "org.awaitility:awaitility", version.ref = "awaitility" }
aws-javaSdkCloudwatch = { module = "com.amazonaws:aws-java-sdk-cloudwatch", version.ref = "aws-cloudwatch" }
caffeine = { module = "com.github.ben-manes.caffeine:caffeine", version.ref = "caffeine" }
cloudwatch2 = { module = "software.amazon.awssdk:cloudwatch", version.ref = "cloudwatch2" }
colt = { module = "colt:colt", version.ref = "colt" }
commonsPool2 = "org.apache.commons:commons-pool2:2.12.0"
contextPropagation = { module = "io.micrometer:context-propagation", version = "1.1.1" }
dagger = { module = "com.google.dagger:dagger", version.ref = "dagger" }
daggerCompiler = { module = "com.google.dagger:dagger-compiler", version.ref = "dagger" }
dropwizardMetricsCore = { module = "io.dropwizard.metrics:metrics-core", version.ref = "dropwizard-metrics" }
dropwizardMetricsGraphite = { module = "io.dropwizard.metrics:metrics-graphite", version.ref = "dropwizard-metrics" }
dropwizardMetricsJmx = { module = "io.dropwizard.metrics:metrics-jmx", version.ref = "dropwizard-metrics" }
dropwizardMetricsCore5 = { module = "io.dropwizard.metrics5:metrics-core", version.ref = "dropwizard-metrics5" }
dynatraceUtils = { module = "com.dynatrace.metric.util:dynatrace-metric-utils-java", version.ref = "dynatrace-utils" }
ehcache2 = { module = "net.sf.ehcache:ehcache", version.ref = "ehcache2" }
ehcache3 = { module = "org.ehcache:ehcache", version.ref = "ehcache3" }
felixFramework = "org.apache.felix:org.apache.felix.framework:7.0.5"
felixScr = "org.apache.felix:org.apache.felix.scr:2.2.10"
gmetric4j = { module = "info.ganglia.gmetric4j:gmetric4j", version.ref = "gmetric4j" }
googleCloudLibrariesBom = { module = "com.google.cloud:libraries-bom", version = "26.31.0" }
googleCloudMonitoring = { module = "com.google.cloud:google-cloud-monitoring", version.ref = "google-cloud-monitoring" }
googleOauth2Http = { module = "com.google.auth:google-auth-library-oauth2-http", version = "1.20.0"}
grpcApi = { module = "io.grpc:grpc-api", version.ref = "grpc" }
grpcCore = { module = "io.grpc:grpc-core", version.ref = "grpc" }
grpcInprocess = { module = "io.grpc:grpc-inprocess", version.ref = "grpc" }
grpcServices = { module = "io.grpc:grpc-services", version.ref = "grpc" }
grpcStubs = { module = "io.grpc:grpc-stubs", version.ref = "grpc" }
grpcAlts = { module = "io.grpc:grpc-alts", version.ref = "grpc" }
grpcTestingProto = { module = "io.grpc:grpc-testing-proto", version.ref = "grpc" }
guava = { module = "com.google.guava:guava", version.ref = "guava" }
guice = { module = "com.google.inject:guice", version.ref = "guice" }
h2 = { module = "com.h2database:h2", version.ref = "h2" }
hazelcast = { module = "com.hazelcast:hazelcast", version.ref = "hazelcast" }
hazelcast3 = { module = "com.hazelcast:hazelcast", version.ref = "hazelcast3" }
hdrhistogram = { module = "org.hdrhistogram:HdrHistogram", version.ref = "hdrhistogram" }
hibernateEntitymanager = { module = "org.hibernate:hibernate-entitymanager", version.ref = "hibernate" }
hsqldb = { module = "org.hsqldb:hsqldb", version.ref = "hsqldb" }
httpcomponents-async = { module = "org.apache.httpcomponents:httpasyncclient", version.ref = "httpcomponents-async" }
httpcomponents-client = { module = "org.apache.httpcomponents:httpclient", version.ref = "httpcomponents-client" }
httpcomponents-client5 = { module = "org.apache.httpcomponents.client5:httpclient5", version.ref = "httpcomponents-client5" }
hystrix = { module = "com.netflix.hystrix:hystrix-core", version.ref = "hystrix" }
jacksonDatabind = { module = "com.fasterxml.jackson.core:jackson-databind", version.ref = "jackson-databind" }
jakarta-jmsApi = { module = "jakarta.jms:jakarta.jms-api", version = "3.0.0" }
jakarta-servletApi = { module = "jakarta.servlet:jakarta.servlet-api", version = "5.0.0" }
javalin = { module = "io.javalin:javalin", version = "5.6.5" }
javax-cacheApi = { module = "javax.cache:cache-api", version.ref = "javax-cache" }
javax-inject = { module = "javax.inject:javax.inject", version.ref = "javax-inject" }
javax-servletApi = { module = "javax.servlet:javax.servlet-api", version = "4.0.1" }
jaxbApi = { module = "javax.xml.bind:jaxb-api", version.ref = "jaxb" }
jetty9Client = { module = "org.eclipse.jetty:jetty-client", version.ref = "jetty9" }
jetty9Server = { module = "org.eclipse.jetty:jetty-server", version.ref = "jetty9" }
jetty9Servlet = { module = "org.eclipse.jetty:jetty-servlet", version.ref = "jetty9" }
jetty11Server = { module = "org.eclipse.jetty:jetty-server", version.ref = "jetty11" }
jetty12Server = { module = "org.eclipse.jetty:jetty-server", version.ref = "jetty12" }
jetty12Client = { module = "org.eclipse.jetty:jetty-client", version.ref = "jetty12" }
jersey2Server = { module = "org.glassfish.jersey.core:jersey-server", version.ref = "jersey2" }
jersey2Hk2 = { module = "org.glassfish.jersey.inject:jersey-hk2", version.ref = "jersey2" }
jersey2TestFrameworkInmemory = { module = "org.glassfish.jersey.test-framework.providers:jersey-test-framework-provider-inmemory", version.ref = "jersey2" }
jersey2TestFrameworkJdkHttp = { module = "org.glassfish.jersey.test-framework.providers:jersey-test-framework-provider-jdk-http", version.ref = "jersey2" }
jersey3ContainerJdkHttp = { module = "org.glassfish.jersey.containers:jersey-container-jdk-http", version.ref = "jersey3" }
jersey3Hk2 = { module = "org.glassfish.jersey.inject:jersey-hk2", version.ref = "jersey3" }
jersey3TestFrameworkJdkHttp = { module = "org.glassfish.jersey.test-framework.providers:jersey-test-framework-provider-jdk-http", version.ref = "jersey3" }
jmhCore = { module = "org.openjdk.jmh:jmh-core", version.ref = "jmh" }
jmhAnnotationProcessor = { module = "org.openjdk.jmh:jmh-generator-annprocess", version.ref = "jmh" }
jooq = { module = "org.jooq:jooq", version.ref = "jooq" }
jsonPath = { module = "com.jayway.jsonpath:json-path", version = "2.8.0" }
jsr107 = { module = "org.jsr107.ri:cache-ri-impl", version.ref = "jsr107" }
jsr305 = { module = "com.google.code.findbugs:jsr305", version.ref = "jsr305" }
junitBom = { module = "org.junit:junit-bom", version.ref = "junit" }
junitJupiter = { module = "org.junit.jupiter:junit-jupiter", version.ref = "junit" }
junitPlatformLauncher = { module = "org.junit.platform:junit-platform-launcher", version.ref = "junit-platform" }
kafkaClients = { module = "org.apache.kafka:kafka-clients", version.ref = "kafka" }
kafkaStreams = { module = "org.apache.kafka:kafka-streams", version.ref = "kafka" }
kafkaJunit = { module = "com.github.charithe:kafka-junit", version.ref = "kafka-junit" }
kotlinxCoroutines = { module = "org.jetbrains.kotlinx:kotlinx-coroutines-core", version = "1.7.3" }
latencyUtils = { module = "org.latencyutils:LatencyUtils", version.ref = "latency-utils" }
lmaxDisruptor = "com.lmax:disruptor:3.4.4"
logback12 = { module = "ch.qos.logback:logback-classic", version.ref = "logback12" }
logback14 = {module = "ch.qos.logback:logback-classic", version = "1.4.14" }
log4j = { module = "org.apache.logging.log4j:log4j-core", version.ref = "log4j" }
mavenResolverConnectorBasic = { module = "org.apache.maven.resolver:maven-resolver-connector-basic", version.ref = "maven-resolver" }
mavenResolverTransportHttp = { module = "org.apache.maven.resolver:maven-resolver-transport-http", version.ref = "maven-resolver" }
mavenResolverProvider = { module = "org.apache.maven:maven-resolver-provider", version = "3.9.6" }
mockitoCore4 = { module = "org.mockito:mockito-core", version.ref = "mockito4" }
mockitoCore5 = { module = "org.mockito:mockito-core", version.ref = "mockito5" }
mongoSync = { module = "org.mongodb:mongodb-driver-sync", version.ref = "mongo" }
nettyBom = { module = "io.netty:netty-bom", version.ref = "netty" }
newrelicApi = { module = "com.newrelic.agent.java:newrelic-api", version.ref = "newrelic-api" }
okhttp = { module = "com.squareup.okhttp3:okhttp", version.ref = "okhttp" }
# some proto are marked alpha, hence the alpha version. metrics proto is what we use and it is marked stable
openTelemetry-proto = { module = "io.opentelemetry.proto:opentelemetry-proto", version = "1.0.0-alpha" }
osgiJunit5 = "org.osgi:org.osgi.test.junit5:1.2.1"
postgre = { module = "org.postgresql:postgresql", version.ref = "postgre" }
prometheusClient = { module = "io.prometheus:simpleclient_common", version.ref = "prometheus" }
prometheusPushgateway = { module = "io.prometheus:simpleclient_pushgateway", version.ref = "prometheus" }
reactorBom = { module = "io.projectreactor:reactor-bom", version.ref = "reactor" }
restAssured = { module = "io.rest-assured:rest-assured", version.ref = "rest-assured" }
retrofit2 = { module = "com.squareup.retrofit2:retrofit", version = "2.9.0" }
signalfx = { module = "com.signalfx.public:signalfx-java", version.ref = "signalfx" }
slf4jApi = { module = "org.slf4j:slf4j-api", version.ref = "slf4j" }
slfj4Simple = { module = "org.slf4j:slf4j-simple", version.ref = "slf4j" }
spectatorAtlas = { module = "com.netflix.spectator:spectator-reg-atlas", version.ref = "spectator-atlas" }
spring-context = { module = "org.springframework:spring-context", version.ref = "spring" }
spring-core = { module = "org.springframework:spring-core", version.ref = "spring" }
spring-cloud = { module = "org.springframework.cloud:spring-cloud-dependencies", version = "2021.0.9" }
spring-javaformatCheckstyle = { module = "io.spring.javaformat:spring-javaformat-checkstyle", version.ref = "spring-javaformat" }
systemStubsJupiter = { module = "uk.org.webcompere:system-stubs-jupiter", version = "2.1.6" }
testcontainers-junitJupiter = { module = "org.testcontainers:junit-jupiter", version.ref = "testcontainers" }
testcontainers-kafka = { module = "org.testcontainers:kafka", version.ref = "testcontainers" }
testcontainers-postgresql = { module = "org.testcontainers:postgresql", version.ref = "testcontainers" }
testcontainers-mongodb = { module = "org.testcontainers:mongodb", version.ref = "testcontainers" }
testcontainers = { module = "org.testcontainers:testcontainers", version.ref = "testcontainers" }
tomcatEmbed = { module = "org.apache.tomcat.embed:tomcat-embed-core", version.ref = "tomcat" }
wavefront = { module = "com.wavefront:wavefront-sdk-java", version.ref = "wavefront" }
wiremock = { module = "com.github.tomakehurst:wiremock-jre8-standalone", version.ref = "wiremock" }
wiremockJunit5 = { module = "ru.lanwen.wiremock:wiremock-junit5", version.ref = "wiremock-junit5" }

# plugin dependencies
plugin-license = { module = "gradle.plugin.com.hierynomus.gradle.plugins:license-gradle-plugin", version = "0.16.1" }
plugin-nebulaRelease = { module = "com.netflix.nebula:nebula-release-plugin", version = "18.0.8" }
plugin-nebulaPublishing = { module = "com.netflix.nebula:nebula-publishing-plugin", version = "20.3.0" }
plugin-nebulaProject = { module = "com.netflix.nebula:nebula-project-plugin", version = "10.1.5" }
plugin-nebulaInfo = { module = "com.netflix.nebula:gradle-info-plugin", version = "12.1.6" }
plugin-noHttp = { module = "io.spring.nohttp:nohttp-gradle", version = "0.0.11" }
plugin-nexusPublish = { module = "io.github.gradle-nexus:publish-plugin", version = "1.3.0" }
plugin-javaformat = { module = "io.spring.javaformat:spring-javaformat-gradle-plugin", version.ref = "spring-javaformat" }
plugin-japicmp = { module = "me.champeau.gradle:japicmp-gradle-plugin", version = "0.4.2" }
plugin-downloadTask = { module = "de.undercouch:gradle-download-task", version = "5.5.0" }
plugin-spotless = { module = "com.diffplug.spotless:spotless-plugin-gradle", version = "6.25.0" }
plugin-bnd = "biz.aQute.bnd:biz.aQute.bnd.gradle:6.4.0"

[plugins]
kotlin19 = { id = "org.jetbrains.kotlin.jvm", version = "1.9.23" }
kotlin17 = { id = "org.jetbrains.kotlin.jvm", version = "1.7.22" }<|MERGE_RESOLUTION|>--- conflicted
+++ resolved
@@ -7,11 +7,7 @@
 assertj = "3.24.2"
 awaitility = "4.2.1"
 # legacy SDK
-<<<<<<< HEAD
-aws-cloudwatch = "1.12.725"
-=======
 aws-cloudwatch = "1.12.734"
->>>>>>> 3799aeec
 caffeine = "2.9.3"
 cloudwatch2 = "2.21.46"
 colt = "1.2.0"
@@ -58,43 +54,23 @@
 kafka = "2.8.2"
 kafka-junit = "4.2.10"
 latency-utils = "2.0.3"
-<<<<<<< HEAD
 logback12 = "1.2.13"
 log4j = "2.21.1"
 maven-resolver = "1.9.20"
 mockito4 = "4.11.0"
 mockito5 = "5.7.0"
 mongo = "4.11.2"
-netty = "4.1.109.Final"
+netty = "4.1.110.Final"
 newrelic-api = "5.14.0"
 okhttp = "4.11.0"
 postgre = "42.6.2"
 prometheus = "0.16.0"
 reactor = "2022.0.19"
-=======
-logback = "1.2.13"
-log4j = "2.17.2"
-maven-resolver = "1.8.2"
-# 5.x requires JDK 11.
-mockito = "4.11.0"
-mongo = "4.6.1"
-netty = "4.1.110.Final"
-newrelic-api = "5.14.0"
-okhttp = "4.11.0"
-postgre = "42.3.10"
-prometheus = "0.15.0"
-reactor = "2020.0.44"
->>>>>>> 3799aeec
 rest-assured = "5.3.2"
 signalfx = "1.0.42"
 slf4j = "1.7.36"
-<<<<<<< HEAD
 spectator-atlas = "1.7.12"
-spring = "5.3.35"
-=======
-spectator-atlas = "1.3.10"
 spring = "5.3.36"
->>>>>>> 3799aeec
 spring-javaformat = "0.0.41"
 testcontainers = "1.19.8"
 tomcat = "8.5.100"
