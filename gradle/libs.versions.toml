--- conflicted
+++ resolved
@@ -6,11 +6,6 @@
 aspectjweaver = "1.9.22.1"
 assertj = "3.25.3"
 awaitility = "4.2.1"
-<<<<<<< HEAD
-=======
-# legacy SDK
-aws-cloudwatch = "1.12.755"
->>>>>>> 24bb9c20
 caffeine = "2.9.3"
 cloudwatch2 = "2.25.69"
 colt = "1.2.0"
@@ -72,20 +67,12 @@
 newrelic-api = "5.14.0"
 # Kotlin 1.7 sample will fail from OkHttp 4.12.0 due to okio dependency being a Kotlin 1.9 module
 okhttp = "4.11.0"
-<<<<<<< HEAD
 postgre = "42.7.3"
 prometheus = "1.2.1"
 prometheusSimpleClient = "0.16.0"
-reactor = "2022.0.19"
+reactor = "2022.0.20"
 rest-assured = "5.4.0"
-signalfx = "1.0.42"
-=======
-postgre = "42.6.2"
-prometheus = "0.16.0"
-reactor = "2022.0.20"
-rest-assured = "5.3.2"
 signalfx = "1.0.43"
->>>>>>> 24bb9c20
 slf4j = "1.7.36"
 spectator-atlas = "1.7.14"
 spring = "5.3.37"
